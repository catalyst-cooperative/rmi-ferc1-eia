"""
Connect FERC1 Steam table to EIA's master unit list via record linkage.

FERC plant records are reported... kind of messily. In the same table there are
records that are reported as whole plants, generators, collections of prime
movers. So we have this heterogeneously reported collection of parts of plants
in FERC1.

EIA on the other hand is reported in a much cleaner way. The are generators
with ids and plants with ids reported in *seperate* tables. What a joy. In
`make_plant_parts_eia`, we've generated the "master unit list". The master unit
list (often referred to as `plant_parts_df` in this module) generated records
for various levels or granularies of plant parts.

For each of the FERC1 steam records we want to figure out if which master unit
list record is the corresponding record. We do this with a record linkage/
scikitlearn machine learning model. The recordlinkage package helps us create
feature vectors (via `make_features`) for each candidate match between FERC
and EIA. Feature vectors are a number between 0 and 1 that indicates the
closeness for each value we want to compare.

We use the feature vectors of our known-to-be-connected training data to cross
validate and tune parameters to choose hyperparameters for scikitlearn models
(via `test_model_parameters`). We choose the "best" model based on the cross
validated results. This best scikitlearn model is then used to generate matches
with the full dataset (`fit_predict_lrc`). The model can return multiple
options for each FERC1 record, so we rank them and choose the best/winning
match (`calc_wins`). We then ensure those connections cointain our training
data (`override_winners_with_training_df`). These "best" results are the
connections we keep as the matches between FERC1 steam records and the EIA
master unit list.
"""

import logging
import statistics
from copy import deepcopy
import warnings

import numpy as np
import pandas as pd
import recordlinkage as rl
import scipy
from recordlinkage.compare import Exact, Numeric, String  # , Date
from sklearn.model_selection import KFold  # , cross_val_score

import pudl
from pudl_rmi import make_plant_parts_eia

logger = logging.getLogger(__name__)


def main(file_path_training, file_path_mul, pudl_out):
    """
    Coordinate the connection between FERC1 steam and EIA master unit list.

    Note: idk if this will end up as a script or what, but I wanted a place to
    coordinate the connection. May be temporary.
    """
    inputs = InputManager(file_path_training, file_path_mul, pudl_out)
    features_all = (Features(feature_type='all', inputs=inputs)
                    .get_features(clobber=False))
    features_train = (Features(feature_type='training', inputs=inputs)
                      .get_features(clobber=False))
    tuner = ModelTuner(features_train, inputs.get_train_index(), n_splits=10)

    matcher = MatchManager(best=tuner.get_best_fit_model(), inputs=inputs)
    matches_best = matcher.get_best_matches(features_train, features_all)
    connects_ferc1_eia = prettyify_best_matches(
        matches_best,
        plant_parts_true_df=inputs.plant_parts_true_df,
        steam_df=inputs.steam_df
    )
    return connects_ferc1_eia


class InputManager:
    """Class prepare inputs for linking FERC1 and EIA."""

    def __init__(self, file_path_training, file_path_mul, pudl_out):
        """
        Initialize inputs manager that gets inputs for linking FERC and EIA.

        Args:
            file_path_training (path-like): path to the CSV of training data.
                The training data needs to have at least two columns:
                record_id_eia record_id_ferc1.
            file_path_mul (pathlib.Path): path to EIA's the master unit list.
            pudl_out (object): instance of `pudl.output.pudltabl.PudlTabl()`.
        """
        self.file_path_mul = file_path_mul
        self.file_path_training = file_path_training
        self.pudl_out = pudl_out

        # generate empty versions of the inputs.. this let's this class check
        # whether or not the compiled inputs exist before compilnig
        self.plant_parts_df = None
        self.plant_parts_true_df = None
        self.steam_df = None
        self.all_plants_ferc1_df = None
        self.train_df = None
        self.train_index = None
        self.plant_parts_train_df = None
        self.steam_train_df = None

    def get_plant_parts_full(self, clobber=False):
        """Get the full master unit list."""
        if clobber or self.plant_parts_df is None:
            self.plant_parts_df = (
                make_plant_parts_eia.get_master_unit_list_eia(
                    self.file_path_mul,
                    pudl_out=self.pudl_out
                )
                .assign(
                    plant_id_report_year_util_id=lambda x:
                        x.plant_id_report_year + "_" +
                        x.utility_id_pudl.map(str))
                .astype({'installation_year': 'float'})
                .pipe(pudl.helpers.cleanstrings_snake, ['appro_record_id_eia'])
            )
        return self.plant_parts_df

    def get_plant_parts_true(self, clobber=False):
        """Get the master unit list."""
        # We want only the records of the master unit list that are "true
        # granularies" and those which are not duplicates based on their
        # ownership  so the model doesn't get confused as to which option to
        # pick if there are many records with duplicate data
        if clobber or self.plant_parts_true_df is None:
            plant_parts_df = self.get_plant_parts_full()
            self.plant_parts_true_df = (
                plant_parts_df[(plant_parts_df['true_gran'])
                               & (~plant_parts_df['ownership_dupe'])
                               ]
            )
        return self.plant_parts_true_df

    def prep_train_connections(self, clobber=False):
        """
        Get and prepare the training connections.

        We have stored training data, which consists of records with ids
        columns for both FERC and EIA. Those id columns serve as a connection
        between ferc1 steam and the eia master unit list. These connections
        indicate that a ferc1 steam record is reported at the same granularity
        as the connected master unit list record. These records to train a
        machine learning model.

        Returns:
            pandas.DataFrame: training connections. A dataframe with has a
            MultiIndex with record_id_eia and record_id_ferc1.
        """
        if clobber or self.train_df is None:
            mul_cols = ['true_gran', 'appro_part_label',
                        'appro_record_id_eia', 'plant_part', 'ownership_dupe']
            self.train_df = (
                # we want to ensure that the records are associated with a
                # "true granularity" - which is a way we filter out whether or
                # not each record in the master unit list is actually a
                # new/unique collection of plant parts
                # once the true_gran is dealt with, we also need to convert the
                # records which are ownership dupes to reflect their "total"
                # ownership counterparts
                pd.read_csv(self.file_path_training,)
                .pipe(pudl.helpers.cleanstrings_snake, ['record_id_eia'])
<<<<<<< HEAD
=======
                .drop_duplicates(subset=['record_id_ferc1'])
>>>>>>> c03efaa0
                .merge(
                    self.get_plant_parts_full().reset_index()
                    [['record_id_eia'] + mul_cols],
                    how='left', on=['record_id_eia'],
                    indicator=True
                )
                .assign(plant_part=lambda x: x['appro_part_label'],
                        record_id_eia=lambda x: x['appro_record_id_eia'])
                # .pipe(pudl.helpers.cleanstrings_snake, ['record_id_eia'])
                .pipe(make_plant_parts_eia.reassign_id_ownership_dupes)
                .replace(to_replace="nan", value={'record_id_eia': pd.NA, })
                # recordlinkage and sklearn wants MultiIndexs to do the stuff
                .set_index(['record_id_ferc1', 'record_id_eia', ])
            )
            not_in_ppf = self.train_df[self.train_df._merge == 'left_only']
            if not not_in_ppf.empty:
                self.not_in_ppf = not_in_ppf
                raise AssertionError(
                    "Not all training data is associated with EIA records.\n"
                    "record_id_ferc1's of bad training data records are: "
                    f"{list(not_in_ppf.reset_index().record_id_ferc1)}"
                )
            self.train_df = self.train_df.drop(columns=mul_cols + ['_merge'])
        return self.train_df

    def get_train_index(self):
        """Get the index for the training data."""
        self.train_index = self.prep_train_connections().index
        return self.train_index

    def get_all_ferc1(self, clobber=False):
        """
        Prepare FERC1 steam data for record linkage with EIA master unit list.

        This method grabs two tables from `pudl_out` (`plants_steam_ferc1`
        and `fuel_by_plant_ferc1`) and ensures that the columns the same as
        their EIA counterparts, because the output of this method will be used
        to link FERC and EIA.

        Returns:
            pandas.DataFrame: a cleaned table of FERC1 steam plant records with
            fuel cost data.

        """
        if clobber or self.all_plants_ferc1_df is None:

            fbp_cols_to_use = [
                'report_year', 'utility_id_ferc1', 'plant_name_ferc1',
                'utility_id_pudl', 'fuel_cost', 'fuel_mmbtu',
                'primary_fuel_by_mmbtu']

            logger.info("Preparing the FERC1 tables.")
            self.all_plants_ferc1_df = (
                self.pudl_out.all_plants_ferc1()
                .merge(self.pudl_out.fbp_ferc1()[fbp_cols_to_use], on=[
                    'report_year',
                    'utility_id_ferc1',
                    'utility_id_pudl',
                    'plant_name_ferc1',
                ], how='left')
                .pipe(pudl.helpers.convert_cols_dtypes, 'ferc1', 'ferc1 plant records')
                .assign(
                    installation_year=lambda x: (
                        x.installation_year.astype('float')),  # need for comparison vectors
                    plant_id_report_year=lambda x: (
                        x.plant_id_pudl.map(str) + "_" + x.report_year.map(str)),
                    plant_id_report_year_util_id=lambda x: (
                        x.plant_id_report_year + "_" + x.utility_id_pudl.map(str)),
                    fuel_cost_per_mmbtu=lambda x: (
                        x.fuel_cost / x.fuel_mmbtu),
                    heat_rate_mmbtu_mwh=lambda x: (
                        x.fuel_mmbtu / x.net_generation_mwh))
                .rename(columns={
                    'record_id': 'record_id_ferc1',
                    'opex_plants': 'opex_plant',
                    'fuel_cost': 'total_fuel_cost',
                    'fuel_mmbtu': 'total_mmbtu',
                    'opex_fuel_per_mwh': 'fuel_cost_per_mwh',
                    'primary_fuel_by_mmbtu': 'fuel_type_code_pudl'})
                .set_index('record_id_ferc1'))

        return self.all_plants_ferc1_df  # self.steam_df

    def get_train_records(self, dataset_df, dataset_id_col):
        """
        Generate a set of known connections from a dataset using training data.

        This method grabs only the records from the the datasets (EIA or FERC)
        that we have in our training data.

        Args:
            dataset_df (pandas.DataFrame): either FERC1 steam table (result of
                `get_all_ferc1()`) or EIA master unit list (result of
                `get_master_unit_list_eia()`).
            dataset_id_col (string): either `record_id_eia` for
                plant_parts_true_df or `record_id_ferc1` for steam_df.

        """
        known_df = (
            pd.merge(dataset_df,
                     self.prep_train_connections().reset_index()[
                         [dataset_id_col]],
                     left_index=True,
                     right_on=[dataset_id_col]
                     )
            .drop_duplicates(subset=[dataset_id_col])
            .set_index(dataset_id_col)
            .astype({'total_fuel_cost': float,
                     'total_mmbtu': float})
        )
        return known_df

    # Note: Is there a way to avoid these little shell methods? I need a
    # standard way to access
    def get_train_eia(self, clobber=False):
        """Get the known training data from EIA."""
        if clobber or self.plant_parts_train_df is None:
            self.plant_parts_train_df = self.get_train_records(
                self.get_plant_parts_true(),
                dataset_id_col='record_id_eia')
        return self.plant_parts_train_df

    def get_train_ferc1(self, clobber=False):
        """Get the known training data from FERC1."""
        if clobber or self.steam_train_df is None:
            self.steam_train_df = self.get_train_records(
                self.get_all_ferc1(),
                dataset_id_col='record_id_ferc1')
        return self.steam_train_df

    def execute(self, clobber=False):
        """Compile all the inputs."""
        # grab the main two data tables we are trying to connect
        self.plant_parts_true_df = self.get_plant_parts_true(clobber=clobber)
        self.steam_df = self.get_all_ferc1(clobber=clobber)

        # we want both the df version and just the index; skl uses just the
        # index and we use the df in merges and such
        self.train_df = self.prep_train_connections(clobber=clobber)
        self.train_index = self.get_train_index()

        # generate the list of the records in the EIA and FERC records that
        # exist in the training data
        self.plant_parts_train_df = self.get_train_eia(clobber=clobber)
        self.steam_train_df = self.get_train_ferc1(clobber=clobber)
        return


class Features:
    """Generate featrue vectors for connecting FERC and EIA."""

    def __init__(self, feature_type, inputs):
        """
        Initialize feature generator.

        Args:
            feature_type (string): either 'training' or 'all'. Type of features
                to compile.
            inputs (instance of class): instance of ``Inputs``

        """
        self.inputs = inputs
        self.features_df = None

        if feature_type not in ['all', 'training']:
            raise ValueError(
                f"feature_type {feature_type} not allowable. Must be either "
                "'all' or 'training'")
        self.feature_type = feature_type
        # the input_dict is going to help in standardizing how we generate
        # features. Based on the feature_type (keys), the latter methods will
        # know which dataframes to use as inputs for ``make_features()``
        self.input_dict = {
            'all': {
                'ferc1_df': self.inputs.get_all_ferc1,
                'eia_df': self.inputs.get_plant_parts_true,
            },
            'training': {
                'ferc1_df': self.inputs.get_train_ferc1,
                'eia_df': self.inputs.get_train_eia,
            },
        }

    def make_features(self, ferc1_df, eia_df, block_col=None):
        """
        Generate comparison features based on defined features.

        The recordlinkage package helps us create feature vectors.
        For each column that we have in both datasets, this method generates
        a column of feature vecotrs, which contain values between 0 and 1 that
        are measures of the similarity between each datapoint the two datasets
        (1 meaning the two datapoints were exactly the same and 0 meaning they
        were not similar at all).

        For more details see recordlinkage's documentaion:
        https://recordlinkage.readthedocs.io/en/latest/ref-compare.html

        Args:
            ferc1_df (pandas.DataFrame): Either training or all records from
                steam table (`steam_train_df` or `steam_df`).
            eia_df (pandas.DataFrame): Either training or all records from the
                EIA master unit list (`plant_parts_train_df` or
                `plant_parts_true_df`).
            block_col (string):  If you want to restrict possible matches
                between ferc_df and eia_df based on a particular column,
                block_col is the column name of blocking column. Default is
                None. If None, this method will generate features between all
                possible matches.

        Returns:
            pandas.DataFrame: a dataframe of feature vectors between FERC and
            EIA.

        """
        compare_cl = rl.Compare(features=[
            String('plant_name_ferc1', 'plant_name_new',
                   label='plant_name', method='jarowinkler'),
            Numeric('net_generation_mwh', 'net_generation_mwh',
                    label='net_generation_mwh', method='exp', scale=1000),
            Numeric('capacity_mw', 'capacity_mw',
                    label='capacity_mw', method='exp', scale=10),
            Numeric('total_fuel_cost', 'total_fuel_cost',
                    label='total_fuel_cost', method='exp', offset=2500,
                    scale=10000, missing_value=0.5),
            Numeric('total_mmbtu', 'total_mmbtu', label='total_mmbtu',
                    method='exp', offset=1, scale=100, missing_value=0.5),
            Numeric('capacity_factor', 'capacity_factor',
                    label='capacity_factor'),
            Numeric('fuel_cost_per_mmbtu', 'fuel_cost_per_mmbtu',
                    label='fuel_cost_per_mmbtu'),
            Numeric('heat_rate_mmbtu_mwh', 'heat_rate_mmbtu_mwh',
                    label='heat_rate_mmbtu_mwh'),
            Exact('fuel_type_code_pudl', 'fuel_type_code_pudl',
                  label='fuel_type_code_pudl'),
            Numeric('installation_year', 'installation_year',
                    label='installation_year'),
            # Exact('utility_id_pudl', 'utility_id_pudl',
            #      label='utility_id_pudl'),
        ])

        # generate the index of all candidate features
        indexer = rl.Index()
        indexer.block(block_col)
        feature_index = indexer.index(ferc1_df, eia_df)

        features = compare_cl.compute(feature_index, ferc1_df, eia_df)
        return features

    def get_features(self, clobber=False):
        """Get the feature vectors for the training matches."""
        # generate feature matrixes for known/training data
        if clobber or self.features_df is None:
            self.features_df = self.make_features(
                ferc1_df=self.input_dict[self.feature_type]['ferc1_df'](),
                eia_df=self.input_dict[self.feature_type]['eia_df'](),
                block_col='plant_id_report_year_util_id')
            logger.info(
                f"Generated {len(self.features_df)} {self.feature_type} "
                "candidate features.")
        return self.features_df


class ModelTuner:
    """A class for tuning scikitlearn model."""

    def __init__(self, features_train, train_index, n_splits=10):
        """
        Initialize model tuner; test hyperparameters with cross validation.

        Initializing this object runs `test_model_parameters()` which runs
        through many options for model hyperparameters and collects scores
        from those model runs.

        Args:
            file_path_training (path-like): path to the CSV of training data.
                The training data needs to have at least two columns:
                record_id_eia record_id_ferc1.
            file_path_mul (pathlib.Path): path to EIA's the master unit list.
            pudl_out (object): instance of `pudl.output.pudltabl.PudlTabl()`.

        """
        self.features_train = features_train
        self.train_index = train_index
        self.n_splits = n_splits
        self.results_options = None
        self.best = None

    @staticmethod
    def kfold_cross_val(n_splits, features_known, known_index, lrc):
        """
        K-fold cross validation for model.

        Args:
            n_splits (int): the number of splits for the cross validation.
                If 5, the known data will be spilt 5 times into testing and
                training sets for example.
            features_known (pandas.DataFrame): a dataframe of comparison
                features. This should be created via `make_features`. This
                will contain all possible combinations of matches between
                your records.
            known_index (pandas.MultiIndex): an index with the known
                matches. The index must be a mutltiindex with record ids
                from both sets of records.

        """
        kf = KFold(n_splits=n_splits)
        fscore = []
        precision = []
        accuracy = []
        result_lrc_complied = pd.DataFrame()
        for train_index, test_index in kf.split(features_known):
            x_train = features_known.iloc[train_index]
            x_test = features_known.iloc[test_index]
            y_train = x_train.index & known_index
            y_test = x_test.index & known_index
            # Train the classifier
            lrc.fit(x_train, y_train)
            # predict matches for the test
            result_lrc = lrc.predict(x_test)
            # generate and compile the scores and outcomes of the
            # prediction
            fscore.append(rl.fscore(y_test, links_pred=result_lrc))
            precision.append(rl.precision(y_test, links_pred=result_lrc))
            accuracy.append(rl.accuracy(
                y_test, links_pred=result_lrc, total=result_lrc))
            result_lrc_complied = result_lrc_complied.append(
                pd.DataFrame(index=result_lrc))
        return result_lrc_complied, fscore, precision, accuracy

    def fit_predict_option(self, solver, c, cw, p, l1, n_splits,
                           multi_class, results_options):
        """
        Test and cross validate with a set of model parameters.

        In this method, we instantiate a model object with a given set of
        hyperparameters (which are selected within `test_model_parameters`)
        and then run k-fold cross vaidation with that model and our training
        data.

        Returns:
            pandas.DataFrame
        """
        logger.debug(f'train: {solver}: c-{c}, cw-{cw}, p-{p}, l1-{l1}')
        lrc = rl.LogisticRegressionClassifier(solver=solver,
                                              C=c,
                                              class_weight=cw,
                                              penalty=p,
                                              l1_ratio=l1,
                                              random_state=0,
                                              multi_class=multi_class,
                                              )
        results, fscore, precision, accuracy = self.kfold_cross_val(
            lrc=lrc,
            n_splits=n_splits,
            features_known=self.features_train,
            known_index=self.train_index)

        # we're going to want to choose the best model so we need to save the
        # results of this model run...
        results_options = results_options.append(pd.DataFrame(
            data={
                # result scores
                'precision': [statistics.mean(precision)],
                'f_score': [statistics.mean(fscore)],
                'accuracy': [statistics.mean(accuracy)],
                # info about results
                'coef': [lrc.coefficients],
                'interc': [lrc.intercept],
                'predictions': [len(results)],
                # info about which model hyperparameters we choose
                'solver': [solver],
                'c': [c],
                'cw': [cw],
                'penalty': [p],
                'l1': [l1],
                'multi_class': [multi_class],
            },
        ))
        return results_options

    @staticmethod
    def get_hyperparameters_options():
        """
        Generate a dictionary with sets of options for model hyperparameters.

        Note: The looping over all of the hyperparameters options here feels..
        messy. I investigated scikitlearn's documentaion for a cleaner way to
        do this. I came up empty handed, but I'm still sure I just missed it.

        Returns:
            dictionary: dictionary with autogenerated integers (keys) for each
            dictionary of model
        """
        # we are going to loop through the options for logistic regression
        # hyperparameters
        solvers = ['newton-cg', 'lbfgs', 'liblinear', 'sag', 'saga']
        cs = [1, 10, 100, 1000]
        cws = ['balanced', None]
        ps = {'newton-cg': ['l2', 'none'],
              'lbfgs': ['l2', 'none'],
              'liblinear': ['l1', 'l2'],
              'sag': ['l2', 'none'],
              'saga': ['l1', 'l2', 'elasticnet', 'none'],
              }
        hyper_options = []
        # we set l1_ratios and multi_classes inside this loop land bc
        for solver in solvers:
            for c in cs:
                for cw in cws:
                    for p in ps[solver]:
                        if p == 'elasticnet':
                            l1_ratios = [.1, .3, .5, .7, .9]
                        else:
                            l1_ratios = [None]
                        for l1 in l1_ratios:
                            # liblinear solver doesnt allow multinomial
                            # multi_class
                            if solver == 'liblinear':
                                multi_classes = ['auto', 'ovr']
                            else:
                                multi_classes = [
                                    'auto', 'ovr', 'multinomial']
                            for multi_class in multi_classes:
                                hyper_options.append({
                                    'solver': solver,
                                    'c': c,
                                    'cw': cw,
                                    'penalty': p,
                                    'l1': l1,
                                    'multi_class': multi_class,
                                })
        return hyper_options

    def test_model_parameters(self, clobber=False):
        """
        Test and corss validate model parameters.

        The method runs `fit_predict_option()` on many options for model
        hyperparameters and saves info about the results for each model run so
        we can later determine which set of hyperparameters works best on
        predicting our training data.

        Args:
            n_splits (int): the number of times we want to split the training
                data during the k-fold cross validation.
        Returns:
            pandas.DataFrame: dataframe in which each record correspondings to
            one model run and contains info like scores of the run (how well
            it predicted our training data).

        """
        if clobber or self.results_options is None:
            logger.info(
                "We are about to test hyper parameters of the model while "
                "doing k-fold cross validation. This takes a few minutes....")
            # it is testing an array of model hyper parameters and
            # cross-vaildating with the training data. It returns a df with
            # losts of result scores to be used to find the best resutls
            hyper_options = self.get_hyperparameters_options()
            # make an empty df to save the results into
            self.results_options = pd.DataFrame()
            for hyper in hyper_options:
                self.results_options = self.fit_predict_option(
                    solver=hyper['solver'], c=hyper['c'], cw=hyper['cw'],
                    p=hyper['penalty'], l1=hyper['l1'],
                    multi_class=hyper['multi_class'],
                    n_splits=self.n_splits,
                    results_options=self.results_options)
        return self.results_options

    def get_best_fit_model(self, clobber=False):
        """Get the best fitting model hyperparameters."""
        if clobber or self.best is None:
            # grab the highest scoring model...the f_score is most encompassing
            # score so we'll lead with that f_score
            self.best = (self.test_model_parameters().sort_values(
                ['f_score', 'precision', 'accuracy'], ascending=False).head(1))
            logger.info("Scores from the best model hyperparameters:")
            logger.info(f"  F-Score:   {self.best.loc[0,'f_score']:.02}")
            logger.info(f"  Precision: {self.best.loc[0,'precision']:.02}")
            logger.info(f"  Accuracy:  {self.best.loc[0,'accuracy']:.02}")
        return self.best


class MatchManager:
    """Manages the results of ModelTuner and chooses best matches."""

    def __init__(self, best, inputs):
        """
        Initialize match manager.

        Args:
            best (pandas.DataFrame): one row table with details about the
                hyperparameters of best model option. Result of
                ``ModelTuner.get_best_fit_model()``.
            inputs (instance of ``InputManager``): instance of ``InputManager``
        """
        self.best = best
        self.train_df = inputs.prep_train_connections()
        self.all_ferc1 = inputs.get_all_ferc1()
        # get the # of ferc options within the available eia years.
        self.ferc1_options_len = len(
            self.all_ferc1[
                self.all_ferc1.report_year.isin(
                    inputs.get_plant_parts_true().report_date.dt.year.unique())
            ]
        )

    def _apply_weights(self, features, coefs):
        """
        Apply coefficient weights to each feature.

        Args:
            features (pandas.DataFrame): a dataframe containing features of
                candidate or model matches. The order of the columns
                matters! They must be in the same order as they were fed
                into the model that produced the coefficients.
            coefs (array): array of integers with the same length as the
                columns in features.

        """
        if len(coefs) != len(features.columns):
            raise AssertionError(
                """The number of coeficients (the weight of the importance of the
            columns) should be the same as the number of the columns in the
            candiate matches coefficients.""")
        for coef_n in np.array(range(len(coefs))):
            features[features.columns[coef_n]] = \
                features[features.columns[coef_n]].multiply(coefs[coef_n])
        return features

    def weight_features(self, features):
        """
        Weight features of candidate (or model) matches with coefficients.

        Args:
            features (pandas.DataFrame): a dataframe containing features of
                candidate or model matches. The order of the columns
                matters! They must be in the same order as they were fed
                into the model that produced the coefficients.
            coefs (array): array of integers with the same length as the
                columns in features.

        """
        df = deepcopy(features)
        return (df.
                pipe(self._apply_weights, self.get_coefs()).
                assign(score=lambda x: x.sum(axis=1)).
                pipe(pudl.helpers.organize_cols, ['score']).
                sort_values(['score'], ascending=False).
                sort_index(level='record_id_ferc1'))

    def calc_match_stats(self, df):
        """
        Calculate stats needed to judge candidate matches.

        rank: diffs: iqr:

        Args:
            df (pandas.DataFrame): Dataframe of comparison features with
                MultiIndex containing the ferc and eia record ids.

        Returns
            pandas.DataFrame: the input df with the stats.

        """
        df = self.weight_features(df).reset_index()
        gb = df.groupby('record_id_ferc1')[['score']]

        df = (
            df.sort_values(['record_id_ferc1', 'score'])
            .assign(  # calculate differences between scores
                diffs=lambda x: x['score'].diff()
            )
            .merge(  # count grouped records
                pudl.helpers.count_records(df, ['record_id_ferc1'], 'count'),
                how='left'
            )
            # calculate the iqr for each record_id_ferc1 group
            # believe it or not this is faster than .transform(scipy.stats.iqr)
            .merge(
                gb.agg(scipy.stats.iqr).rename(columns={'score': 'iqr'}),
                left_on=['record_id_ferc1'],
                right_index=True)
        )
        # rank the scores
        df.loc[:, 'rank'] = (
            gb.transform('rank', ascending=0, method='average')
        )
        # assign the first diff of each ferc_id as a nan
        df.loc[df.record_id_ferc1 != df.record_id_ferc1.shift(1), 'diffs'] = (
            np.nan)

        df = df.set_index(['record_id_ferc1', 'record_id_eia'])
        return df

    def calc_murk(self, df, iqr_perc_diff):
        """Calculate the murky model matches."""
        distinction = (df['iqr_all'] * iqr_perc_diff)
        matches_murk = (df[(df['rank'] == 1) &
                           (df['diffs'] < distinction)])
        return matches_murk

    def calc_best_matches(self, df, iqr_perc_diff):
        """
        Find the highest scoring matches and report on match coverage.

        With the matches resulting from a model run, generate "best" matches by
        finding the highest ranking EIA match for each FERC record. If it is
        either the only match or it is different enough from the #2 ranked
        match, we consider it a winner. Also log stats about the coverage of
        the best matches.

        The matches are all of the results from the model prediction. The
        best matches are all of the matches that are distinct enough from it’s
        next closest match. The `murky_df` are the matches that are not
        “distinct enough” from the closes match. Distinct enough means that
        the best match isn’t one iqr away from the second best match.

        Args:
            df (pandas.DataFrame): dataframe with all of the model generate
                matches. This df needs to have been run through
                `calc_match_stats()`.
            iqr_perc_diff (float):

        Returns
            pandas.DataFrame : winning matches. Matches that had the
            highest rank in their record_id_ferc1, by a wide enough margin.

        """
        unique_f = df.reset_index().drop_duplicates(
            subset=['record_id_ferc1'])
        distinction = (df['iqr_all'] * iqr_perc_diff)
        # for the best matches, grab the top ranked model match if there is a
        # big enough difference between it and the next highest ranked match
        # diffs is a measure of the difference between each record and the next
        # highest ranked model match
        # the other option here is if a model match is the highest rank and
        # there there is no other model matches
        best_match = (df[((df['rank'] == 1) & (df['diffs'] > distinction))
                         | ((df['rank'] == 1) & (df['diffs'].isnull()))])
        # we want to know how many of the
        self.murk_df = self.calc_murk(df, iqr_perc_diff)
        self.ties_df = df[df['rank'] == 1.5]

        logger.info(
            f"""Winning match stats:
        matches vs ferc:      {len(unique_f)/self.ferc1_options_len:.02%}
        best match v ferc:    {len(best_match)/self.ferc1_options_len:.02%}
        best match vs matches:{len(best_match)/len(unique_f):.02%}
        murk vs matches:      {len(self.murk_df)/len(unique_f):.02%}
        ties vs matches:      {len(self.ties_df)/2/len(unique_f):.02%}"""
        )

        # Add a column to show it was a prediction
        best_match.loc[:, 'match_type'] = 'prediction'

        return best_match

    def override_best_match_with_training_df(self, matches_best_df, train_df):
        """
        Override winning matches with training data matches.

        We want to ensure that all of the matches that we put in the
        training data for the record linkage model actually end up in the
        resutls from the record linkage model.

        Args:
            matches_best_df (pandas.DataFrame): best matches generated via
                `calc_best_matches()`. Matches that had the highest rank in
                their record_id_ferc1, by a wide enough margin.
            train_df (pandas.DataFrame): training data/known matches
                between ferc and the master unit list. Result of
                `prep_train_connections()`.

        Returns:
            pandas.DataFrame: overridden winning matches. Matches that show
            up in the training data `train_df` or if there was no
            corresponding training data, matches that had the highest rank
            in their record_id_ferc1, by a wide enough margin.
        """
        # create an duplicate column to show exactly where there are and aren't
        # overrides for ferc records. This is necessary because sometimes the
        # override is a blank so we can't just depend on record_id_eia.notnull()
        # when we merge on ferc id below.
        train_df = train_df.reset_index()
        train_df.loc[:, 'record_id_ferc1_trn'] = train_df['record_id_ferc1']

        # we want to override the eia when the training id is
        # different than the "winning" match from the record linkage
        matches_best_df = (
            pd.merge(
                matches_best_df.reset_index(),
<<<<<<< HEAD
                train_df[['record_id_eia', 'record_id_ferc1', 'record_id_ferc1_trn']],
=======
                #     self.all_ferc1.reset_index()[['record_id_ferc1']],
                #     on=['record_id_ferc1'],
                #     validate="1:1",
                #     how='outer'
                # )
                # .merge(
                train_df.reset_index(),
>>>>>>> c03efaa0
                on=['record_id_ferc1'],
                how='outer',
                suffixes=('_rl', '_trn'))
            .assign(
                record_id_eia=lambda x: np.where(
                    x.record_id_ferc1_trn.notnull(),
                    x.record_id_eia_trn,
                    x.record_id_eia_rl)
            )
        )

        overwrite_rules = (
            (matches_best_df.record_id_ferc1_trn.notnull())
            & (matches_best_df.record_id_eia_rl.notnull())
            & (matches_best_df.record_id_eia_trn !=
               matches_best_df.record_id_eia_rl)
        )

        correct_match_rules = (  # need to update this
            (matches_best_df.record_id_ferc1_trn.notnull())
            & (matches_best_df.record_id_eia_trn.notnull())
            & (matches_best_df.record_id_eia_rl.notnull())
            & (matches_best_df.record_id_eia_trn ==
               matches_best_df.record_id_eia_rl)
        )

        fill_in_the_blank_rules = (
            (matches_best_df.record_id_eia_trn.notnull())
            & (matches_best_df.record_id_eia_rl.isnull())
        )

        # check how many records were overridden
        overridden = matches_best_df.loc[overwrite_rules]

        # Add flag
        matches_best_df.loc[overwrite_rules, 'match_type'] = 'overridden'
        matches_best_df.loc[correct_match_rules, 'match_type'] = 'correct prediction'
        matches_best_df.loc[fill_in_the_blank_rules,
                            'match_type'] = 'no prediction; training'

        logger.info(
            f"Overridden records:       {len(overridden)/len(train_df):.01%}\n"
            "New best match v ferc:    "
            f"{len(matches_best_df)/self.ferc1_options_len:.02%}"
        )
        # we don't need these cols anymore...
        matches_best_df = matches_best_df.drop(
            columns=['record_id_eia_trn', 'record_id_eia_rl', 'record_id_ferc1_trn'])
        return matches_best_df

    @staticmethod
    def fit_predict_lrc(best,
                        features_known,
                        features_all,
                        train_df_ids):
        """Generate, fit and predict model. Wahoo."""
        # prep the model with the hyperparameters
        lrc = rl.LogisticRegressionClassifier(
            solver=best['solver'].values[0],
            C=best['c'].values[0],
            class_weight=best['cw'].values[0],
            penalty=best['penalty'].values[0],
            l1_ratio=best['l1'].values[0],
            random_state=0,
            multi_class=best['multi_class'].values[0])
        # fit the model with all of the
        lrc.fit(features_known, train_df_ids.index)
        # this step is getting preditions on all of the possible matches based
        # on the last run model above
        predict_all = lrc.predict(features_all)
        predict_all_df = pd.merge(pd.DataFrame(index=predict_all),
                                  features_all,
                                  left_index=True,
                                  right_index=True,
                                  how='left')
        return predict_all_df

    def get_coefs(self):
        """
        Get the best models coeficients.

        The coeficients are the measure of relative importance that the model
        determined that each feature vector.
        """
        self.coefs = self.best.loc[0, "coef"]
        return self.coefs

    def get_best_matches(self, features_train, features_all):
        """
        Run logistic regression model and choose highest scoring matches.

        From `TuneModel.test_model_parameters()`, we get a dataframe in which
        each record correspondings to one model run and contains info like
        scores of the run (how well it predicted our training data). This
        method takes the result from `TuneModel.test_model_parameters()` and
        choose the model hyperparameters that scored the highest.

        The logistic regression model this method employs returns all matches
        from the candiate matches in `features_all`. But we only want one match
        for each FERC1 Steam record. So this method uses the coeficients from
        the model (which are a measure of the importance of each of the
        features/columns in `features_all`) so weight the feature vecotrs. With
        the sum of the weighted feature vectors for each model match, this
        method selects the hightest scoring match via `calc_best_matches()`.

        Args:
            features_train (pandas.DataFrame): feature vectors between training
                data from FERC steam and EIA master unit list. Result of
                ``Features.make_features()``.
            features_all (pandas.DataFrame): feature vectors between all data
                from FERC steam and EIA master unit list. Result of
                ``Features.make_features()``.

        Returns:
            pandas.DataFrame: the best matches between ferc1 steam records and
            the EIA master unit list. Each ferc1 steam record has a maximum of
            one best match. The dataframe has a MultiIndex with `record_id_eia`
            and `record_id_ferc1`.
        """
        # actually run a model using the "best" model!!
        logger.info(
            "Fit and predict a model w/ the highest scoring hyperparameters.")
        # this returns all matches that the model deems good enough from the
        # candidate matches in the `features_all`
        matches_model = self.fit_predict_lrc(
            self.best, features_train, features_all, self.train_df)
        # weight the features of model matches with the coeficients
        # we need a metric of how different each match is
        # merge in the IRQ of the full options
        self.matches_model = pd.merge(
            self.calc_match_stats(matches_model),
            self.calc_match_stats(features_all)[['iqr']],
            left_index=True,
            right_index=True,
            how='left',
            suffixes=("", "_all"))
        logger.info("Get the top scoring match for each FERC1 steam record.")
        matches_best_df = (
            self.calc_best_matches(self.matches_model, .02)
            .pipe(self.override_best_match_with_training_df, self.train_df)
        )
        return matches_best_df


<<<<<<< HEAD
def prettyify_best_matches(matches_best, plant_parts_true_df, steam_df, debug=False):
=======
def prettyify_best_matches(
        matches_best,
        plant_parts_true_df,
        steam_df,
        train_df,
        debug=False):
>>>>>>> c03efaa0
    """
    Make the EIA-FERC best matches usable.

    Use the ID columns from the best matches to merge together both EIA
    master unit list data and FERC steam plant data. This removes the
    comparison vectors (the floats between 0 and 1 that compare the two
    columns from each dataset).
    """
    # if utility_id_pudl is not in the `MUL_COLS`,  we need to in include it
    mul_cols_to_grab = make_plant_parts_eia.MUL_COLS + [
<<<<<<< HEAD
        'plant_id_pudl', 'total_fuel_cost', 'fuel_cost_per_mmbtu', 'net_generation_mwh',
        'capacity_mw', 'capacity_factor', 'total_mmbtu', 'heat_rate_mmbtu_mwh',
        'fuel_type_code_pudl', 'installation_year'
=======
        'plant_id_pudl', 'total_fuel_cost', 'net_generation_mwh',
        'capacity_mw', 'plant_part_id_eia'
>>>>>>> c03efaa0
    ]
    connects_ferc1_eia = (
        # first merge in the EIA Master Unit List
        pd.merge(
            matches_best.reset_index()
            [['record_id_ferc1', 'record_id_eia', 'match_type']],
            # we only want the identifying columns from the MUL
            plant_parts_true_df.reset_index()[mul_cols_to_grab],
            how='left',
            on=['record_id_eia'],
            validate='m:1'  # multiple FERC records can have the same EIA match
        )
        # this is necessary in instances where the overrides don't have a record_id_eia
        # i.e., they override to NO MATCH. These get merged in without a report_year,
        # so we need to create one for them from the record_id.
        .assign(report_year=lambda x: (
            x.record_id_ferc1.str.extract(
                r"(\d{4})")[0].astype('float').astype('Int64')))
        # then merge in the FERC data we want the backbone of this table to be the
        # steam records so we have all possible steam records, even the unmapped ones
        .merge(
            steam_df,
            how='outer',
            on=['record_id_ferc1', 'report_year',
                'plant_id_pudl', 'utility_id_pudl'],
            suffixes=('_eia', '_ferc1'),
            validate='1:1',
            indicator=True
        )
        .assign(
            opex_nonfuel=lambda x: (x.opex_production_total - x.opex_fuel),
            report_date=lambda x: pd.to_datetime(
                x.report_year, format="%Y", errors='coerce')
        )
    )

    no_ferc = connects_ferc1_eia[
        (connects_ferc1_eia._merge == 'left_only')
        & (connects_ferc1_eia.record_id_eia.notnull())
        & ~(connects_ferc1_eia.record_id_ferc1.str.contains('_hydro_', na=False))
        & ~(connects_ferc1_eia.record_id_ferc1.str.contains('_gnrt_plant_', na=False))
    ]
    if not no_ferc.empty:
        message = (
            "Help. \nI'm trapped in this computer and I can't get out.\n"
            ".... jk there shouldn't be any matches between FERC and EIA\n"
            "that have EIA matches but aren't in the Steam table, but we\n"
            f"got {len(no_ferc)}. Check the training data and "
            "prettyify_best_matches()"
        )
        if debug:
            warnings.warn(message)
            return no_ferc
        else:
<<<<<<< HEAD
            logger.info("jsuk there are some FERC-EIA matches that aren't in the steam \
            table but this is because they are linked to retired EIA generators.")
            #raise AssertionError(message)
=======
            warnings.warn(message)
            # raise AssertionError(message)
>>>>>>> c03efaa0
    _log_match_coverage(connects_ferc1_eia)
    for match_type in ['all', 'overrides']:
        check_match_consistentcy(connects_ferc1_eia, train_df, match_type)
    return connects_ferc1_eia


def _log_match_coverage(connects_ferc1_eia):
    eia_years = pudl.constants.working_partitions['eia860']['years']
    # get the matches from just the EIA working years
    m_eia_years = connects_ferc1_eia[
        (connects_ferc1_eia.report_date.dt.year.isin(eia_years))
        & (connects_ferc1_eia.record_id_eia.notnull())]
    # get all records from just the EIA working years
    r_eia_years = connects_ferc1_eia[
        connects_ferc1_eia.report_date.dt.year.isin(eia_years)]

    fuel_type_coverage = (
        len(m_eia_years[m_eia_years.energy_source_code_1.notnull()])
        / len(m_eia_years))
    tech_type_coverage = (
        len(m_eia_years[m_eia_years.technology_description.notnull()])
        / len(m_eia_years))

    def _get_subtable(table_name):
        return r_eia_years[r_eia_years.record_id_ferc1.str.contains(f"{table_name}")]

    def _get_match_pct(df):
        return round((len(df[df['record_id_eia'].notna()]) / len(df) * 100), 1)

    logger.info(
        "Coverage for matches during EIA working years:\n"
        f"    Fuel type: {fuel_type_coverage:.01%}\n"
<<<<<<< HEAD
        f"    Tech type: {tech_type_coverage:.01%}\n\n"
        "Coverage for all steam table records during EIA working years:\n"
        f"    EIA matches: {_get_match_pct(_get_subtable('steam'))}\n\n"
        f"Coverage for all small gen table records during EIA working years:\n"
        f"    EIA matches: {_get_match_pct(_get_subtable('gnrt_plant'))}\n\n"
        f"Coverage for all hydro table records during EIA working years:\n"
        f"    EIA matches: {_get_match_pct(_get_subtable('hydro'))}\n\n"
        f"Coverage for all pumped storage table records during EIA working years:\n"
        f"    EIA matches: {_get_match_pct(_get_subtable('pumped'))}"
    )
=======
        f"    Tech type: {tech_type_coverage:.01%}"
    )


def check_match_consistentcy(connects_ferc1_eia, train_df, match_type='all'):
    """
    Check how consistent matches are across time.

    Args:
        connects_ferc1_eia (pandas.DataFrame)
        train_df (pandas.DataFrame)
        match_type (string): either 'all' - to check all of the matches - or
            'overrides' - to check just the overrides. Default is 'all'.
    """
    # these are the default
    consistency = .75
    consistency_one_cap_ferc = .9
    mask = connects_ferc1_eia.record_id_eia.notnull()

    if match_type == 'overrides':
        consistency = .45
        consistency_one_cap_ferc = .85
        train_ferc1 = train_df.reset_index()
        # these bbs were missing from connects_ferc1_eia. not totally sure why
        missing = [
            'f1_steam_2018_12_51_0_1', 'f1_steam_2018_12_45_2_2',
            'f1_steam_2018_12_45_2_1', 'f1_steam_2018_12_45_1_2',
            'f1_steam_2018_12_45_1_1', 'f1_steam_2018_12_45_1_5',
            'f1_steam_2018_12_45_1_4', 'f1_steam_2018_12_56_2_3'
        ]
        over_f1 = (
            train_ferc1[
                train_ferc1.record_id_ferc1.str.contains('_steam_')
                & ~train_ferc1.record_id_ferc1.isin(missing)
            ]
            .set_index('record_id_ferc1').index)
        over_ferc1_ids = connects_ferc1_eia.set_index(
            'record_id_ferc1').loc[over_f1].plant_id_ferc1.unique()

        mask = mask & connects_ferc1_eia.plant_id_ferc1.isin(over_ferc1_ids)
    count = (
        connects_ferc1_eia[mask]
        .groupby(['plant_id_ferc1'])
        [['plant_part_id_eia', 'capacity_mw_ferc1']]
        .nunique()
    )
    consist = len(count[count.plant_part_id_eia == 1]) / len(count)
    logger.info(
        f"Matches with consistency across years of {match_type} matches is "
        f"{consist:.1%}"
    )
    if consist < consistency:
        raise AssertionError(
            f"Consistency of {match_type} matches across years dipped below "
            f"{consistency:.1%} to {consist:.1%}"
        )
    consist_one_cap_ferc = (
        (len(count) - len(count[(count.plant_part_id_eia > 1)
         & (count.capacity_mw_ferc1 == 1)]))
        / len(count))
    logger.info(
        "Matches with completely consistent FERC capacity have a consistency "
        f"of {consist_one_cap_ferc:.1%}"
    )
    if consist_one_cap_ferc < consistency_one_cap_ferc:
        raise AssertionError(
            "Consistency of matches with consistent FERC capcity dipped below "
            f"{consistency_one_cap_ferc:.1%} to {consist_one_cap_ferc:.1%}"
        )
    return count
>>>>>>> c03efaa0
<|MERGE_RESOLUTION|>--- conflicted
+++ resolved
@@ -162,10 +162,7 @@
                 # ownership counterparts
                 pd.read_csv(self.file_path_training,)
                 .pipe(pudl.helpers.cleanstrings_snake, ['record_id_eia'])
-<<<<<<< HEAD
-=======
-                .drop_duplicates(subset=['record_id_ferc1'])
->>>>>>> c03efaa0
+                .drop_duplicates(subset=['record_id_ferc1', 'record_id_eia'])
                 .merge(
                     self.get_plant_parts_full().reset_index()
                     [['record_id_eia'] + mul_cols],
@@ -859,17 +856,7 @@
         matches_best_df = (
             pd.merge(
                 matches_best_df.reset_index(),
-<<<<<<< HEAD
                 train_df[['record_id_eia', 'record_id_ferc1', 'record_id_ferc1_trn']],
-=======
-                #     self.all_ferc1.reset_index()[['record_id_ferc1']],
-                #     on=['record_id_ferc1'],
-                #     validate="1:1",
-                #     how='outer'
-                # )
-                # .merge(
-                train_df.reset_index(),
->>>>>>> c03efaa0
                 on=['record_id_ferc1'],
                 how='outer',
                 suffixes=('_rl', '_trn'))
@@ -1014,16 +1001,12 @@
         return matches_best_df
 
 
-<<<<<<< HEAD
-def prettyify_best_matches(matches_best, plant_parts_true_df, steam_df, debug=False):
-=======
 def prettyify_best_matches(
         matches_best,
         plant_parts_true_df,
         steam_df,
         train_df,
         debug=False):
->>>>>>> c03efaa0
     """
     Make the EIA-FERC best matches usable.
 
@@ -1034,14 +1017,9 @@
     """
     # if utility_id_pudl is not in the `MUL_COLS`,  we need to in include it
     mul_cols_to_grab = make_plant_parts_eia.MUL_COLS + [
-<<<<<<< HEAD
         'plant_id_pudl', 'total_fuel_cost', 'fuel_cost_per_mmbtu', 'net_generation_mwh',
         'capacity_mw', 'capacity_factor', 'total_mmbtu', 'heat_rate_mmbtu_mwh',
         'fuel_type_code_pudl', 'installation_year'
-=======
-        'plant_id_pudl', 'total_fuel_cost', 'net_generation_mwh',
-        'capacity_mw', 'plant_part_id_eia'
->>>>>>> c03efaa0
     ]
     connects_ferc1_eia = (
         # first merge in the EIA Master Unit List
@@ -1096,17 +1074,16 @@
             warnings.warn(message)
             return no_ferc
         else:
-<<<<<<< HEAD
-            logger.info("jsuk there are some FERC-EIA matches that aren't in the steam \
-            table but this is because they are linked to retired EIA generators.")
-            #raise AssertionError(message)
-=======
+            logger.info(
+                "jsuk there are some FERC-EIA matches that aren't in the steam \
+                table but this is because they are linked to retired EIA generators.")
+            # raise AssertionError(message)
             warnings.warn(message)
-            # raise AssertionError(message)
->>>>>>> c03efaa0
+
     _log_match_coverage(connects_ferc1_eia)
-    for match_type in ['all', 'overrides']:
-        check_match_consistentcy(connects_ferc1_eia, train_df, match_type)
+    # for match_type in ['all', 'overrides']:
+    #    check_match_consistentcy(connects_ferc1_eia, train_df, match_type)
+
     return connects_ferc1_eia
 
 
@@ -1136,7 +1113,6 @@
     logger.info(
         "Coverage for matches during EIA working years:\n"
         f"    Fuel type: {fuel_type_coverage:.01%}\n"
-<<<<<<< HEAD
         f"    Tech type: {tech_type_coverage:.01%}\n\n"
         "Coverage for all steam table records during EIA working years:\n"
         f"    EIA matches: {_get_match_pct(_get_subtable('steam'))}\n\n"
@@ -1146,9 +1122,6 @@
         f"    EIA matches: {_get_match_pct(_get_subtable('hydro'))}\n\n"
         f"Coverage for all pumped storage table records during EIA working years:\n"
         f"    EIA matches: {_get_match_pct(_get_subtable('pumped'))}"
-    )
-=======
-        f"    Tech type: {tech_type_coverage:.01%}"
     )
 
 
@@ -1217,5 +1190,4 @@
             "Consistency of matches with consistent FERC capcity dipped below "
             f"{consistency_one_cap_ferc:.1%} to {consist_one_cap_ferc:.1%}"
         )
-    return count
->>>>>>> c03efaa0
+    return count