"""
Connect the master unit list with depreciation records from PUCs and FERC1.

This module connects the records from the depreciation data to their
appropirate ids in the EIA master unit list. The master unit list is generated
via `make_plant_parts_eia.py`; see the documenation there for additional
details about the master unit list. The depreciation data is annual
depreciation studies from PUC and FERC1 data that have been compiled into an
excel spreadsheet. The master unit list is a compilation of various slices of
EIA records.
"""

import argparse
import logging
import pathlib
import sys

import pandas as pd
from fuzzywuzzy import fuzz, process
from openpyxl import load_workbook
from xlrd import XLRDError

import pudl_rmi.make_plant_parts_eia as make_plant_parts_eia
import pudl
import pudl_rmi
from pudl_rmi import deprish

logger = logging.getLogger(__name__)

STRINGS_TO_CLEAN = {
    "combined cycle": ["CC"],
    "combustion turbine": ["CT"],
}

RESTRICT_MATCH_COLS = ['plant_id_eia', 'utility_id_pudl', 'report_year']

PPL_COLS = [
    'record_id_eia', 'plant_name_new', 'plant_part', 'report_year',
    'report_date', 'ownership', 'plant_name_eia', 'plant_id_eia',
    'generator_id', 'unit_id_pudl', 'prime_mover_code', 'energy_source_code_1',
    'technology_description', 'ferc_acct_name', 'utility_id_eia',
    'utility_id_pudl', 'true_gran', 'appro_part_label', 'appro_record_id_eia',
    'record_count', 'fraction_owned', 'ownership_dupe', 'operational_status',
    'operational_status_pudl'
]

PPL_RENAME = {
    # 'record_id_eia': 'record_id_eia_name_match',
    'appro_record_id_eia': 'record_id_eia_fuzzy',
    'plant_part': 'plant_part_name_match',
    'appro_part_label': 'plant_part',
    'true_gran': 'true_gran_name_match'
}
"""dict: to rename the columns from the master unit list. Because we want
to fuzzy match with all possible MUL records names but only use the true
granualries."""

IDX_DEPRISH_COLS = [
    'utility_id_ferc1', 'utility_id_pudl', 'utility_name_ferc1',
    'plant_id_eia', 'plant_part_name', 'report_year']

###############################################################################
# Prep the inputs
###############################################################################


def prep_deprish(plant_parts_df, key_deprish):
    """
    Prep the depreciation dataframe for use in match_merge.

    Grab only the records which can be associated with EIA master unit list
    records by plant_id_pudl, and do some light cleaning.
    """
    # we could grab the output here instead of the input file...
    deprish_df = (
        deprish.Transformer(deprish.Extractor().execute())
        .execute(agg_cols=[
            x for x in deprish.IDX_COLS_DEPRISH if x not in ['ferc_acct']] +
            ['line_id', 'common', 'utility_name_ferc1', 'utility_id_ferc1'])
        .assign(report_year=lambda x: x.report_date.dt.year)
        .astype({'report_year': pd.Int64Dtype()})  # bc it isnt an eia col
        .dropna(subset=RESTRICT_MATCH_COLS)
        .pipe(pudl.helpers.convert_cols_dtypes, 'eia')
    )

    deprish_df.loc[:, key_deprish] = pudl.helpers.cleanstrings_series(
        deprish_df.loc[:, key_deprish], str_map=STRINGS_TO_CLEAN)
    # because we are comparing to the EIA-based master unit list, we want to
    # only include records which are associated with plant_id_pudl's that are
    # in the master unit list.
    deprish_ids = pd.merge(
        deprish_df,
        plant_parts_df[RESTRICT_MATCH_COLS]
        .drop_duplicates().astype({'report_year': pd.Int64Dtype()}),
        how='outer',
        indicator=True,
        on=RESTRICT_MATCH_COLS,
        validate='m:1'
    )
    # check the number of depreciation records that should have EIA plant-part
    # matches.
    # TODO: go through all of these to reassign plant_id_eia!!! and turn down
    # the acceptable number of baddies
    baddies = deprish_ids.loc[
        (deprish_ids._merge != 'both')
        & (deprish_ids.plant_part_name.notnull())
    ].drop_duplicates(subset=['plant_part_name'])
    if len(baddies) > 270:
        raise AssertionError(
            f"Found {baddies} depreciation records which don't have "
            "cooresponding EIA plant-part list records. Check plant_id_eia's "
            f"in {pudl_rmi.FILE_PATH_DEPRISH_RAW}"
        )
    deprish_ids = (
        deprish_ids.loc[deprish_ids._merge == 'both']
        .drop_duplicates(subset=['plant_part_name', 'report_date'])
        # there are some records in the depreciation df that have no
        # names.... so they've got to go
        .dropna(subset=['plant_part_name', '_merge'])
        .drop(columns=['_merge'])
        .pipe(pudl.helpers.convert_cols_dtypes, 'depreciation')
    )
    return deprish_ids


def prep_master_parts_eia(plant_parts_df, deprish_df, key_mul):
    """Prepare the EIA master plant parts."""
    # restrict the possible matches to only those that match on the
    # RESTRICT_MATCH_COLS
    options_index = (deprish_df[RESTRICT_MATCH_COLS].drop_duplicates()
                     .set_index(RESTRICT_MATCH_COLS).index)
    plant_parts_df = (
        plant_parts_df
        .reset_index()  # convert the record_id_eia index to a column
        .set_index(RESTRICT_MATCH_COLS).loc[options_index]
        .reset_index()
        .pipe(pudl.helpers.convert_cols_dtypes, 'eia')
    )
    plant_parts_df.loc[:, key_mul] = pudl.helpers.cleanstrings_series(
        plant_parts_df[key_mul], str_map=STRINGS_TO_CLEAN)
    return plant_parts_df


###############################################################################
# Fuzzy Matching
###############################################################################


def get_plant_year_util_list(plant_name, deprish_df, mul_df, key_mul):
    """
    Get the possible key matches from df2 a plant_id_pudl and report_year.

    This selects for the plant id and year for each of the df1 records to
    match. This is for use within `get_fuzzy_matches`.
    """
    logger.debug(plant_name)
    options_index = (
        deprish_df.loc[deprish_df.plant_part_name ==
                       plant_name, RESTRICT_MATCH_COLS]
        .drop_duplicates().set_index(RESTRICT_MATCH_COLS).index)

    # get the set of possible names
    names = (mul_df.set_index(RESTRICT_MATCH_COLS)
             .loc[options_index, key_mul].to_list())
    return names


def get_fuzzy_matches(deprish_df, mul_df, key_deprish, key_mul, threshold=75):
    """
    Get fuzzy matches on df1 using token_sort_ratio and extractOne.

    Using fuzzywuzzy's fuzzy string matching, this function matches each value
    in the key1 column with the best matched key1.

    Args:
        deprish_df (pandas.Dataframe): is the left table to join
        mul_df (pandas.Dataframe): is the right table to join
        key_deprish (str): is the key column of the left table
        key_mul (str): is the key column of the right table
        threshold (int): is how close the matches should be to return a match,
            based on Levenshtein distance. Range between 0 and 100.

    Returns:
        pandas.DataFrame
    """
    logger.info("Generating fuzzy matches.")
    # get the best match for each valye of the key1 column
    match_tuple_series = deprish_df[key_deprish].apply(
        lambda x: process.extractOne(
            x, get_plant_year_util_list(x, deprish_df, mul_df, key_mul),
            scorer=fuzz.token_sort_ratio)
    )
    # process.extractOne returns a tuple with the matched name and the
    # match's score, so match_tuple_series contains tuples of the matching
    # plant name and the score. The plant_name_match assign only assigns the
    # match if the score is greater than or equal to the threshold.
    deprish_df = deprish_df.assign(
        matches=match_tuple_series,
        plant_name_match=match_tuple_series.apply(
            lambda x: x[0] if x[1] >= threshold else None)
    )

    matches_perct = (len(deprish_df[deprish_df.plant_name_match.notnull()])
                     / len(deprish_df))
    logger.info(f"Matches: {matches_perct:.02%}")
    logger.info(f"Matching resulted in {len(deprish_df)} connections.")
    return deprish_df


<<<<<<< HEAD
=======
def match_merge(deprish_df, mul_df, key_deprish, key_mul):
    """Generate fuzzy matches and merge relevant colums from eia."""
    logger.info("Merging fuzzy matches.")
    # we are going to match with all of the names from the
    # master unit list, but then use the "true granularity"
    match_merge_df = (pd.merge(
        get_fuzzy_matches(
            deprish_df, mul_df,
            key_deprish=key_deprish, key_mul=key_mul,
            threshold=75),
        mul_df.drop_duplicates(
            subset=['report_year', 'plant_name_new'])[PPL_COLS],
        left_on=[
            'report_year',
            'utility_id_pudl',
            'plant_name_match',
            'plant_id_eia'],
        right_on=[
            'report_year',
            'utility_id_pudl',
            key_mul,
            'plant_id_eia'],
        how='left')
        # rename the ids so that we have the "true granularity"
        # Every MUL record has identifying columns for it's true granualry,
        # even when the true granularity is the same record, so we can use the
        # true gran columns across the board.
        .rename(columns=PPL_RENAME)
    )
    logger.info(f"Matching resulted in {len(match_merge_df)} connections.")
    return match_merge_df


>>>>>>> fecf0545
def add_overrides(deprish_match, file_path_deprish, sheet_name_output):
    """
    Add the overrides into the matched depreciation records.

    Args:
        deprish_match (pandas.DataFrame):
        file_path_deprish (os.PathLike): path to the excel workbook which
           contains depreciation data.
       sheet_name_output (string): name of the excel tab which the matches
          will be output.

    Returns:
        pandas.DataFrame: augmented version of deprish_match with overrides.
    """
    try:
        overrides_df = (
            pd.read_excel(
                file_path_deprish, skiprows=0, sheet_name=sheet_name_output,)
        )
        overrides_df = (
            overrides_df[overrides_df.filter(like='record_id_eia_override')
                         .notnull().any(axis='columns')]
            [['plant_part_name', 'report_year'] +
             list(overrides_df.filter(like='record_id_eia_override').columns)])
        logger.info(
            f"Adding {len(overrides_df)} overrides from {sheet_name_output}.")
        # concat, sort so the True overrides are at the top and drop dupes
        deprish_match_full = (
            pd.merge(
                deprish_match.pipe(pudl.helpers.convert_cols_dtypes, 'eia'),
                overrides_df.pipe(pudl.helpers.convert_cols_dtypes, 'eia'),
                on=['plant_part_name', 'report_year'],
                how='outer'
            )
            .assign(record_id_eia=lambda x:
                    x.record_id_eia_override.fillna(x.record_id_eia_fuzzy))
        )
    except XLRDError:
        logger.info(f"No sheet {sheet_name_output}, so no overrides added.")
        deprish_match_full = deprish_match
    return deprish_match_full


def match_deprish_eia(plant_parts_df, sheet_name_output):
    """Prepare the depreciation and master unit list and match on name cols."""
    key_deprish = 'plant_part_name'
    key_mul = 'plant_name_new'
    deprish_df = prep_deprish(
        plant_parts_df=plant_parts_df,
        key_deprish=key_deprish
    )
    mul_df = prep_master_parts_eia(plant_parts_df, deprish_df, key_mul=key_mul)
    deprish_match = (
        get_fuzzy_matches(
            deprish_df=deprish_df, mul_df=mul_df,
            key_deprish=key_deprish, key_mul=key_mul,
            threshold=75)
        .pipe(add_record_id_fuzzy, plant_parts_df=mul_df, key_mul=key_mul)
        .pipe(add_overrides, file_path_deprish=pudl_rmi.DEPRISH_RAW_XLSX,
              sheet_name_output=sheet_name_output)
    )
    # merge in the rest of the ppl columns
    # we want to have the columns from the PPL, not from the fuzzy merged
    # option. so we're dropping all of the shared columns before merging
    ppl_non_id_cols = [c for c in PPL_COLS if c != 'record_id_eia']
    deprish_match = (
        deprish_match.set_index('record_id_eia')
        .drop(columns=[c for c in deprish_match if c in ppl_non_id_cols])
        .merge(
            plant_parts_df[ppl_non_id_cols],
            left_index=True,
            right_index=True,
            how='left',
            validate='m:1',
        )
        .reset_index()
        # rename the ids so that we have the "true granularity"
        # Every MUL record has identifying columns for it's true granualry,
        # even when the true granularity is the same record, so we can use the
        # true gran columns across the board.
        .rename(columns=PPL_RENAME)
        .pipe(make_plant_parts_eia.reassign_id_ownership_dupes)
        .pipe(pudl.helpers.organize_cols,
              # we want to pull the used columns to the front, but there is
              # some overlap in columns from these two datasets. And we have
              # renamed some of the columns from the master unit list.
              list(set(IDX_DEPRISH_COLS + [PPL_RENAME.get(c, c)
                                           for c in PPL_COLS])))
    )

    first_cols = [
        'plant_part_name', 'utility_name_ferc1', 'report_year',
        'plant_name_match', 'record_id_eia', 'record_id_eia_fuzzy',
    ] + list(deprish_match.filter(like='_override'))
    deprish_match = deprish_match.loc[
        :, first_cols + [x for x in deprish_match.columns
                         if x not in first_cols]]
    return deprish_match


def add_record_id_fuzzy(deprish_df, plant_parts_df, key_mul):
    """Merge in relevant columns from EIA plant-part list."""
    left_on = [
        'report_year',
        'utility_id_pudl',
        'plant_name_match',
        'plant_id_eia']
    right_on = [
        'report_year',
        'utility_id_pudl',
        key_mul,
        'plant_id_eia']
    # we're adding the appro ID and then we'll reassign that column as
    # record_id_eia_fuzzy below
    match_merge_df = (
        pd.merge(
            deprish_df,
            plant_parts_df
            .drop_duplicates(subset=['report_year', 'plant_name_new'])
            [right_on + ['appro_record_id_eia']],
            left_on=left_on,
            right_on=right_on,
            how='left',
            validate='m:1'
        )
        .rename(columns={'appro_record_id_eia': 'record_id_eia_fuzzy'})
    )
    return match_merge_df


def grab_possible_plant_part_list_matches(plant_parts_df, deprish_df):
<<<<<<< HEAD
    """Docs."""
=======
    """
    Get the part of the EIA plant-part list that could match with depreciation.

    Returns:
        pandas.DataFrame: A subset of the EIA plant-part list that cooresponds
        to possible matches for the depreciation data based on the
        ``RESTRICT_MATCH_COLS``.
    """
>>>>>>> fecf0545
    possible_matches_mul = (
        pd.merge(
            plant_parts_df.reset_index().dropna(subset=RESTRICT_MATCH_COLS),
            deprish_df[RESTRICT_MATCH_COLS].drop_duplicates(),
            on=RESTRICT_MATCH_COLS)
        .pipe(pudl.helpers.organize_cols, PPL_COLS)
    )
    return possible_matches_mul

###############################################################################
# EXPORT
###############################################################################


def execute(
    plant_parts_df,
    sheet_name_output='EIA to depreciation matches',
    save_to_xls=True,
):
    """
    Generate the matched names and save to excel.

    This method generates a link between depreciation records and the master
    unit list. It generates all of the options that could have been matched
    from the master unit list; this will help with generating mannual
    overrides. It then saves these outputs into the same spreadsheet that the
    depreciation records were pulled from.

    Args:
        plant_parts_df (panda.DataFrame): EIA plant-part list - table of
            "plant-parts" which are groups of aggregated EIA generators
            that coorespond to portions of plants from generators to fuel
            types to whole plants.
        sheet_name_output (string): name of the excel tab which the matches
            will be output and the place where we will grab the overrides for
            the matches. Default is: 'EIA to depreciation matches'.
        save_to_xls (boolean): If True, save the outputs to the workbook.
            Default is True. If False, the outputs are not saved - it reduces
            time and the dataframe is still returned.

    Returns:
        pandas.DataFrame : dataframe including matched names from depreciation
            data to names in the master unit list, including appropirate id's
            from the master unit list.
    """
    deprish_match_df = match_deprish_eia(
        plant_parts_df,
        sheet_name_output=sheet_name_output
    )
    possible_matches_mul_df = grab_possible_plant_part_list_matches(
        plant_parts_df, deprish_match_df
    )
    if save_to_xls:
        sheets_df_dict = {
            sheet_name_output: deprish_match_df,
            "Subset of Master Unit List": possible_matches_mul_df}
        save_to_workbook(file_path=pudl_rmi.DEPRISH_RAW_XLSX,
                         sheets_df_dict=sheets_df_dict)
    return deprish_match_df


def save_to_workbook(file_path, sheets_df_dict):
    """
    Save dataframes to sheets in an existing workbook.

    This method enables us to save multiple dataframes into differnt tabs in
    the same excel workbook. If those tabs already exist, the default process
    is to make save a new tab with a suffix, so we remove the tab if it exists
    before saving.

    Args:
        file_path (pathlib.Path): the location of the excel workbook.
        sheets_df_dict (dict): dictionary of the names of sheets (keys) of
            where their corresponding dataframes (values) should end up in the
            workbook.
    """
    logger.info(f"Saving dataframe to {file_path}")
    if not file_path.exists():
        raise AssertionError(f'file path {file_path} does not exist')
    workbook1 = load_workbook(file_path)
    writer = pd.ExcelWriter(file_path, engine='openpyxl')
    writer.book = workbook1
    for sheet_name, df in sheets_df_dict.items():
        if sheet_name in workbook1.sheetnames:
            logger.info(f"Removing {sheet_name} from {file_path}")
            workbook1.remove(workbook1[sheet_name])
            if sheet_name in workbook1.sheetnames:
                raise AssertionError(f"{sheet_name} was not removed")
        df.to_excel(writer, sheet_name=sheet_name, index=False)

    writer.save()
    writer.close()

###############################################################################
# Command line script
###############################################################################


def parse_command_line(argv):
    """
    Parse script command line arguments. See the -h option.

    Args:
        argv (list): command line arguments including caller file name.

    Returns:
        dict: A dictionary mapping command line arguments to their values.

    """
    parser = argparse.ArgumentParser(description=__doc__)
    parser.add_argument(
        'file_path_deprish',
        type=str,
        help='path to the excel workbook which contains depreciation data.')
    parser.add_argument(
        '--file_path_mul',
        default=pathlib.Path('master_unit_list.pkl.gz'),
        type=str,
        help='path to the master unit list. Default: master_unit_list.csv.gz')
    parser.add_argument(
        '--sheet_name_deprish',
        default='Depreciation Studies Raw',
        type=str,
        help="""name of the excel tab which contains the plant names from the
        depreciation data. Default: Depreciation Studies Raw""")
    parser.add_argument(
        '--sheet_name_output',
        default='EIA to depreciation matches',
        type=str,
        help="""name of the excel tab which the matches will be output.
        Default: EIA to depreciation matches""")
    arguments = parser.parse_args(argv[1:])
    return arguments


def main():
    """Match depreciation and master unit list records. Save to excel."""
    args = parse_command_line(sys.argv)

    _ = execute(
        file_path_mul=pathlib.Path(args.file_path_mul),
        file_path_deprish=pathlib.Path(args.file_path_deprish),
        sheet_name_deprish=args.sheet_name_deprish,
        sheet_name_output=args.sheet_name_output)


if __name__ == '__main__':
    sys.exit(main())<|MERGE_RESOLUTION|>--- conflicted
+++ resolved
@@ -207,42 +207,6 @@
     return deprish_df
 
 
-<<<<<<< HEAD
-=======
-def match_merge(deprish_df, mul_df, key_deprish, key_mul):
-    """Generate fuzzy matches and merge relevant colums from eia."""
-    logger.info("Merging fuzzy matches.")
-    # we are going to match with all of the names from the
-    # master unit list, but then use the "true granularity"
-    match_merge_df = (pd.merge(
-        get_fuzzy_matches(
-            deprish_df, mul_df,
-            key_deprish=key_deprish, key_mul=key_mul,
-            threshold=75),
-        mul_df.drop_duplicates(
-            subset=['report_year', 'plant_name_new'])[PPL_COLS],
-        left_on=[
-            'report_year',
-            'utility_id_pudl',
-            'plant_name_match',
-            'plant_id_eia'],
-        right_on=[
-            'report_year',
-            'utility_id_pudl',
-            key_mul,
-            'plant_id_eia'],
-        how='left')
-        # rename the ids so that we have the "true granularity"
-        # Every MUL record has identifying columns for it's true granualry,
-        # even when the true granularity is the same record, so we can use the
-        # true gran columns across the board.
-        .rename(columns=PPL_RENAME)
-    )
-    logger.info(f"Matching resulted in {len(match_merge_df)} connections.")
-    return match_merge_df
-
-
->>>>>>> fecf0545
 def add_overrides(deprish_match, file_path_deprish, sheet_name_output):
     """
     Add the overrides into the matched depreciation records.
@@ -374,9 +338,6 @@
 
 
 def grab_possible_plant_part_list_matches(plant_parts_df, deprish_df):
-<<<<<<< HEAD
-    """Docs."""
-=======
     """
     Get the part of the EIA plant-part list that could match with depreciation.
 
@@ -385,7 +346,6 @@
         to possible matches for the depreciation data based on the
         ``RESTRICT_MATCH_COLS``.
     """
->>>>>>> fecf0545
     possible_matches_mul = (
         pd.merge(
             plant_parts_df.reset_index().dropna(subset=RESTRICT_MATCH_COLS),
