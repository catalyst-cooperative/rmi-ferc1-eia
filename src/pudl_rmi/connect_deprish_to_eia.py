"""
Connect the master unit list with depreciation records from PUCs and FERC1.

This module connects the records from the depreciation data to their
appropirate ids in the EIA master unit list. The master unit list is generated
via `make_plant_parts_eia.py`; see the documenation there for additional
details about the master unit list. The depreciation data is annual
depreciation studies from PUC and FERC1 data that have been compiled into an
excel spreadsheet. The master unit list is a compilation of various slices of
EIA records.
"""

import argparse
import logging
import pathlib
import sys

import pandas as pd
from fuzzywuzzy import fuzz, process
from openpyxl import load_workbook
from xlrd import XLRDError

import pudl_rmi.make_plant_parts_eia as make_plant_parts_eia
import pudl
import pudl_rmi
from pudl_rmi import deprish

logger = logging.getLogger(__name__)

STRINGS_TO_CLEAN = {
    "combined cycle": ["CC"],
    "combustion turbine": ["CT"],
}

RESTRICT_MATCH_COLS = ['plant_id_eia', 'utility_id_pudl', 'report_year']

PPL_COLS = [
    'record_id_eia', 'plant_name_new', 'plant_part', 'report_year',
    'ownership', 'plant_name_eia', 'plant_id_eia', 'generator_id',
    'unit_id_pudl', 'prime_mover_code', 'energy_source_code_1',
    'technology_description', 'ferc_acct_name', 'utility_id_eia',
    'utility_id_pudl', 'true_gran', 'appro_part_label', 'appro_record_id_eia',
    'record_count', 'fraction_owned', 'ownership_dupe', 'operational_status'
]

MUL_RENAME = {
    'record_id_eia': 'record_id_eia_name_match',
    'appro_record_id_eia': 'record_id_eia_fuzzy',
    'plant_part': 'plant_part_name_match',
    'appro_part_label': 'plant_part',
    'true_gran': 'true_gran_name_match'
}
"""dict: to rename the columns from the master unit list. Because we want
to fuzzy match with all possible MUL records names but only use the true
granualries."""

IDX_DEPRISH_COLS = [
    'utility_id_ferc1', 'utility_id_pudl', 'utility_name_ferc1',
    'plant_id_eia', 'plant_part_name', 'report_year']

###############################################################################
# Prep the inputs
###############################################################################


def prep_deprish(plant_parts_df, key_deprish):
    """
    Prep the depreciation dataframe for use in match_merge.

    Grab only the records which can be associated with EIA master unit list
    records by plant_id_pudl, and do some light cleaning.
    """
    # we could grab the output here instead of the input file...
    deprish_df = (
        deprish.Transformer(deprish.Extractor().execute())
        .execute(agg_cols=[
            x for x in deprish.IDX_COLS_DEPRISH if x not in ['ferc_acct']] +
            ['line_id', 'common', 'utility_name_ferc1', 'utility_id_ferc1'])
        .assign(report_year=lambda x: x.report_date.dt.year)
        .astype({'report_year': pd.Int64Dtype()})  # bc it isnt an eia col
        .dropna(subset=RESTRICT_MATCH_COLS)
        .pipe(pudl.helpers.convert_cols_dtypes, 'eia')
    )

    deprish_df.loc[:, key_deprish] = pudl.helpers.cleanstrings_series(
        deprish_df.loc[:, key_deprish], str_map=STRINGS_TO_CLEAN)
    # because we are comparing to the EIA-based master unit list, we want to
    # only include records which are associated with plant_id_pudl's that are
    # in the master unit list.
    deprish_ids = pd.merge(
        deprish_df,
        plant_parts_df[RESTRICT_MATCH_COLS]
        .drop_duplicates().astype({'report_year': pd.Int64Dtype()}),
        how='outer',
        indicator=True,
        on=RESTRICT_MATCH_COLS,
        validate='m:1'
    )
    # check the number of depreciation records that should have EIA plant-part
    # matches.
    # TODO: go through all of these to reassign plant_id_eia!!! and turn down
    # the acceptable number of baddies
    baddies = deprish_ids.loc[
        (deprish_ids._merge != 'both')
        & (deprish_ids.plant_part_name.notnull())
    ].drop_duplicates(subset=['plant_part_name'])
    if len(baddies) > 270:
        raise AssertionError(
            f"Found {baddies} depreciation records which don't have "
            "cooresponding EIA plant-part list records. Check plant_id_eia's "
            f"in {pudl_rmi.FILE_PATH_DEPRISH_RAW}"
        )
    deprish_ids = (
        deprish_ids.loc[deprish_ids._merge == 'both']
        .drop_duplicates(subset=['plant_part_name', 'report_date'])
        # there are some records in the depreciation df that have no
        # names.... so they've got to go
        .dropna(subset=['plant_part_name', '_merge'])
        .drop(columns=['_merge'])
        .pipe(pudl.helpers.convert_cols_dtypes, 'depreciation')
    )
    return deprish_ids


def prep_master_parts_eia(plant_parts_df, deprish_df, key_mul):
    """Prepare the EIA master plant parts."""
    # restrict the possible matches to only those that match on the
    # RESTRICT_MATCH_COLS
    options_index = (deprish_df[RESTRICT_MATCH_COLS].drop_duplicates()
                     .set_index(RESTRICT_MATCH_COLS).index)
    plant_parts_df = (
        plant_parts_df
        .reset_index()  # convert the record_id_eia index to a column
        .set_index(RESTRICT_MATCH_COLS).loc[options_index]
        .reset_index())
    plant_parts_df.record_id_eia
    plant_parts_df.loc[:, key_mul] = pudl.helpers.cleanstrings_series(
        plant_parts_df[key_mul], str_map=STRINGS_TO_CLEAN)
    return plant_parts_df


###############################################################################
# Fuzzy Matching
###############################################################################


def get_plant_year_util_list(plant_name, deprish_df, mul_df, key_mul):
    """
    Get the possible key matches from df2 a plant_id_pudl and report_year.

    This selects for the plant id and year for each of the df1 records to
    match. This is for use within `get_fuzzy_matches`.
    """
    logger.debug(plant_name)
    options_index = (
        deprish_df.loc[deprish_df.plant_part_name ==
                       plant_name, RESTRICT_MATCH_COLS]
        .drop_duplicates().set_index(RESTRICT_MATCH_COLS).index)

    # get the set of possible names
    names = (mul_df.set_index(RESTRICT_MATCH_COLS)
             .loc[options_index, key_mul].to_list())
    return names


def get_fuzzy_matches(deprish_df, mul_df, key_deprish, key_mul, threshold=75):
    """
    Get fuzzy matches on df1 using token_sort_ratio and extractOne.

    Using fuzzywuzzy's fuzzy string matching, this function matches each value
    in the key1 column with the best matched key1.

    Args:
        deprish_df (pandas.Dataframe): is the left table to join
        mul_df (pandas.Dataframe): is the right table to join
        key_deprish (str): is the key column of the left table
        key_mul (str): is the key column of the right table
        threshold (int): is how close the matches should be to return a match,
            based on Levenshtein distance. Range between 0 and 100.

    Returns:
        pandas.DataFrame
    """
    # get the best match for each valye of the key1 column
    match_tuple_series = deprish_df[key_deprish].apply(
        lambda x: process.extractOne(
            x, get_plant_year_util_list(x, deprish_df, mul_df, key_mul),
            scorer=fuzz.token_sort_ratio)
    )
    # process.extractOne returns a tuple with the matched name and the
    # match's score, so match_tuple_series contains tuples of the matching
    # plant name and the score. The plant_name_match assign only assigns the
    # match if the score is greater than or equal to the threshold.
    deprish_df = deprish_df.assign(
        matches=match_tuple_series,
        plant_name_match=match_tuple_series.apply(
            lambda x: x[0] if x[1] >= threshold else None)
    )

    matches_perct = (len(deprish_df[deprish_df.plant_name_match.notnull()])
                     / len(deprish_df))
    logger.info(f"Matches: {matches_perct:.02%}")
    return deprish_df


def match_merge(deprish_df, mul_df, key_deprish, key_mul):
    """Generate fuzzy matches and merge relevant colums from eia."""
    logger.info("Merging fuzzy matches.")
    # we are going to match with all of the names from the
    # master unit list, but then use the "true granularity"
    match_merge_df = (pd.merge(
        get_fuzzy_matches(
            deprish_df, mul_df,
            key_deprish=key_deprish, key_mul=key_mul,
            threshold=75),
        mul_df.drop_duplicates(
<<<<<<< HEAD
            subset=['report_year', 'plant_name_new'])[MUL_COLS],
        left_on=['report_year', 'utility_id_pudl', 'plant_name_match', 'plant_id_eia'],
        right_on=['report_year', 'utility_id_pudl', key_mul, 'plant_id_eia'],
        how='left')
=======
            subset=['report_year', 'plant_name_new'])[PPL_COLS],
        left_on=['report_year', 'utility_id_pudl', 'plant_name_match'],
        right_on=['report_year', 'utility_id_pudl', key_mul], how='left')
>>>>>>> e509e682
        # rename the ids so that we have the "true granularity"
        # Every MUL record has identifying columns for it's true granualry,
        # even when the true granularity is the same record, so we can use the
        # true gran columns across the board.
        .rename(columns=MUL_RENAME)
    )
    logger.info(f"Matching resulted in {len(match_merge_df)} connections.")
    return match_merge_df


def add_overrides(deprish_match, file_path_deprish, sheet_name_output):
    """
    Add the overrides into the matched depreciation records.

    Args:
        deprish_match (pandas.DataFrame):
        file_path_deprish (os.PathLike): path to the excel workbook which
           contains depreciation data.
       sheet_name_output (string): name of the excel tab which the matches
          will be output.

    Returns:
        pandas.DataFrame: augmented version of deprish_match with overrides.
    """
    try:
        overrides_df = (
            pd.read_excel(
                file_path_deprish, skiprows=0, sheet_name=sheet_name_output,)
        )
        overrides_df = (
            overrides_df[overrides_df.filter(like='record_id_eia_override')
                         .notnull().any(axis='columns')]
            [['plant_part_name', 'report_year'] +
             list(overrides_df.filter(like='record_id_eia_override').columns)])
        logger.info(
            f"Adding {len(overrides_df)} overrides from {sheet_name_output}.")
        # concat, sort so the True overrides are at the top and drop dupes
        deprish_match_full = (
            pd.merge(
                deprish_match.pipe(pudl.helpers.convert_cols_dtypes, 'eia'),
                overrides_df.pipe(pudl.helpers.convert_cols_dtypes, 'eia'),
                on=['plant_part_name', 'report_year'],
                how='outer'
            )
            .assign(record_id_eia=lambda x:
                    x.record_id_eia_override.fillna(x.record_id_eia_fuzzy))
        )
    except XLRDError:
        logger.info(f"No sheet {sheet_name_output}, so no overrides added.")
        deprish_match_full = deprish_match
    return deprish_match_full


def match_deprish_eia(plant_parts_df, sheet_name_output):
    """Prepare the depreciation and master unit list and match on name cols."""
    key_deprish = 'plant_part_name'
    key_mul = 'plant_name_new'
    deprish_df = prep_deprish(
        plant_parts_df=plant_parts_df,
        key_deprish=key_deprish
    )
    mul_df = prep_master_parts_eia(plant_parts_df, deprish_df, key_mul=key_mul)
    deprish_match = (
        match_merge(deprish_df, mul_df,
                    key_deprish=key_deprish, key_mul=key_mul)
        .pipe(add_overrides, file_path_deprish=pudl_rmi.DEPRISH_RAW_XLSX,
              sheet_name_output=sheet_name_output)
        .pipe(make_plant_parts_eia.reassign_id_ownership_dupes)
        .pipe(pudl.helpers.organize_cols,
              # we want to pull the used columns to the front, but there is
              # some overlap in columns from these two datasets. And we have
              # renamed some of the columns from the master unit list.
              list(set(IDX_DEPRISH_COLS + [MUL_RENAME.get(c, c)
                                           for c in PPL_COLS])))
    )

    first_cols = [
        'plant_part_name', 'utility_name_ferc1', 'report_year',
        'plant_name_match', 'record_id_eia', 'record_id_eia_fuzzy',
    ] + list(deprish_match.filter(like='_override'))
    deprish_match = deprish_match.loc[
        :, first_cols + [x for x in deprish_match.columns
                         if x not in first_cols]]
    return deprish_match


def grab_possible_plant_part_list_matches(plant_parts_df, deprish_df):
    "Docs."
    possible_matches_mul = (
        pd.merge(
            plant_parts_df.reset_index().dropna(subset=RESTRICT_MATCH_COLS),
            deprish_df[RESTRICT_MATCH_COLS].drop_duplicates(),
            on=RESTRICT_MATCH_COLS)
        .pipe(pudl.helpers.organize_cols, PPL_COLS)
    )
    return possible_matches_mul

###############################################################################
# EXPORT
###############################################################################


def execute(
    plant_parts_df,
    sheet_name_output='EIA to depreciation matches',
    save_to_xls=True,
):
    """
    Generate the matched names and save to excel.

    This method generates a link between depreciation records and the master
    unit list. It generates all of the options that could have been matched
    from the master unit list; this will help with generating mannual
    overrides. It then saves these outputs into the same spreadsheet that the
    depreciation records were pulled from.

    Args:
        plant_parts_df (panda.DataFrame): EIA plant-part list - table of
            "plant-parts" which are groups of aggregated EIA generators
            that coorespond to portions of plants from generators to fuel
            types to whole plants.
        sheet_name_output (string): name of the excel tab which the matches
            will be output and the place where we will grab the overrides for
            the matches. Default is: 'EIA to depreciation matches'.
        save_to_xls (boolean): If True, save the outputs to the workbook.
            Default is True. If False, the outputs are not saved - it reduces
            time and the dataframe is still returned.

    Returns:
        pandas.DataFrame : dataframe including matched names from depreciation
            data to names in the master unit list, including appropirate id's
            from the master unit list.
    """
    deprish_match_df = match_deprish_eia(
        plant_parts_df,
        sheet_name_output=sheet_name_output
    )
    possible_matches_mul_df = grab_possible_plant_part_list_matches(
        plant_parts_df, deprish_match_df
    )
    if save_to_xls:
        sheets_df_dict = {
            sheet_name_output: deprish_match_df,
            "Subset of Master Unit List": possible_matches_mul_df}
        save_to_workbook(file_path=pudl_rmi.DEPRISH_RAW_XLSX,
                         sheets_df_dict=sheets_df_dict)
    return deprish_match_df


def save_to_workbook(file_path, sheets_df_dict):
    """
    Save dataframes to sheets in an existing workbook.

    This method enables us to save multiple dataframes into differnt tabs in
    the same excel workbook. If those tabs already exist, the default process
    is to make save a new tab with a suffix, so we remove the tab if it exists
    before saving.

    Args:
        file_path (pathlib.Path): the location of the excel workbook.
        sheets_df_dict (dict): dictionary of the names of sheets (keys) of
            where their corresponding dataframes (values) should end up in the
            workbook.
    """
    logger.info(f"Saving dataframe to {file_path}")
    if not file_path.exists():
        raise AssertionError(f'file path {file_path} does not exist')
    workbook1 = load_workbook(file_path)
    writer = pd.ExcelWriter(file_path, engine='openpyxl')
    writer.book = workbook1
    for sheet_name, df in sheets_df_dict.items():
        if sheet_name in workbook1.sheetnames:
            logger.info(f"Removing {sheet_name} from {file_path}")
            workbook1.remove(workbook1[sheet_name])
            if sheet_name in workbook1.sheetnames:
                raise AssertionError(f"{sheet_name} was not removed")
        df.to_excel(writer, sheet_name=sheet_name, index=False)

    writer.save()
    writer.close()

###############################################################################
# Command line script
###############################################################################


def parse_command_line(argv):
    """
    Parse script command line arguments. See the -h option.

    Args:
        argv (list): command line arguments including caller file name.

    Returns:
        dict: A dictionary mapping command line arguments to their values.

    """
    parser = argparse.ArgumentParser(description=__doc__)
    parser.add_argument(
        'file_path_deprish',
        type=str,
        help='path to the excel workbook which contains depreciation data.')
    parser.add_argument(
        '--file_path_mul',
        default=pathlib.Path('master_unit_list.pkl.gz'),
        type=str,
        help='path to the master unit list. Default: master_unit_list.csv.gz')
    parser.add_argument(
        '--sheet_name_deprish',
        default='Depreciation Studies Raw',
        type=str,
        help="""name of the excel tab which contains the plant names from the
        depreciation data. Default: Depreciation Studies Raw""")
    parser.add_argument(
        '--sheet_name_output',
        default='EIA to depreciation matches',
        type=str,
        help="""name of the excel tab which the matches will be output.
        Default: EIA to depreciation matches""")
    arguments = parser.parse_args(argv[1:])
    return arguments


def main():
    """Match depreciation and master unit list records. Save to excel."""
    args = parse_command_line(sys.argv)

    _ = execute(
        file_path_mul=pathlib.Path(args.file_path_mul),
        file_path_deprish=pathlib.Path(args.file_path_deprish),
        sheet_name_deprish=args.sheet_name_deprish,
        sheet_name_output=args.sheet_name_output)


if __name__ == '__main__':
    sys.exit(main())<|MERGE_RESOLUTION|>--- conflicted
+++ resolved
@@ -214,16 +214,9 @@
             key_deprish=key_deprish, key_mul=key_mul,
             threshold=75),
         mul_df.drop_duplicates(
-<<<<<<< HEAD
-            subset=['report_year', 'plant_name_new'])[MUL_COLS],
-        left_on=['report_year', 'utility_id_pudl', 'plant_name_match', 'plant_id_eia'],
-        right_on=['report_year', 'utility_id_pudl', key_mul, 'plant_id_eia'],
-        how='left')
-=======
             subset=['report_year', 'plant_name_new'])[PPL_COLS],
         left_on=['report_year', 'utility_id_pudl', 'plant_name_match'],
         right_on=['report_year', 'utility_id_pudl', key_mul], how='left')
->>>>>>> e509e682
         # rename the ids so that we have the "true granularity"
         # Every MUL record has identifying columns for it's true granualry,
         # even when the true granularity is the same record, so we can use the
