--- conflicted
+++ resolved
@@ -140,7 +140,6 @@
 dict: a dictionary of qualifier column name (key) and original table (value).
 """
 
-<<<<<<< HEAD
 MUL_COLS = [
     'record_id_eia', 'plant_name_new', 'plant_part', 'report_year',
     'ownership', 'plant_name_eia', 'plant_id_eia', 'generator_id',
@@ -184,8 +183,6 @@
     "plant_name_new": "string"
 }
 
-=======
->>>>>>> ee554bb1
 FIRST_COLS = ['plant_id_eia', 'report_date', 'plant_part', 'generator_id',
               'unit_id_pudl', 'prime_mover_code', 'energy_source_code_1',
               'technology_description', 'ferc_acct_name',
