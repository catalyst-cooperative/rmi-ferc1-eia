--- conflicted
+++ resolved
@@ -1611,12 +1611,8 @@
             & (test_own_df.fraction_owned == 0)
         ]
         if len(no_frac_n_cap) > 60:
-<<<<<<< HEAD
             self.no_frac_n_cap = no_frac_n_cap
             warnings.warn(
-=======
-            raise AssertionError(
->>>>>>> 0a2ca287
                 f"""Too many nothings, you nothing. There shouldn't been much
                 more than 60 instances of records with zero capacity_mw (and
                 therefor zero fraction_owned) and you got {len(no_frac_n_cap)}.
