--- conflicted
+++ resolved
@@ -42,21 +42,12 @@
           conda config --show
           printenv | sort
 
-<<<<<<< HEAD
-      - name: Cache PUDL DB
-        uses: actions/cache@v3.3.1
-        with:
-          path: ~/pudl-work/sqlite/pudl.sqlite
-          # The last time we deployed Datasette. Update if we redeploy.
-          key: "2022-05-05"
-=======
       # - name: Cache PUDL DB
-      #   uses: actions/cache@v3.0.5
+      #  uses: actions/cache@v3.3.1
       #   with:
       #     path: ~/pudl-work/data/pudl.sqlite
       #     # The last time we deployed Datasette. Update if we redeploy.
       #     key: "2022-05-05"
->>>>>>> 6cde30a7
 
       - name: Download PUDL DB and log pre-test PUDL workspace contents
         run: |
