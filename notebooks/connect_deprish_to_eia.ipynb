{
 "cells": [
  {
   "cell_type": "code",
   "execution_count": null,
   "metadata": {},
   "outputs": [],
   "source": [
    "%load_ext autoreload\n",
    "%autoreload 2"
   ]
  },
  {
   "cell_type": "code",
   "execution_count": null,
   "metadata": {},
   "outputs": [],
   "source": [
    "import pandas as pd\n",
    "import numpy as np\n",
    "import pudl\n",
    "import pudl.constants as pc\n",
    "import sqlalchemy as sa\n",
    "import logging\n",
    "import sys\n",
    "import pathlib\n",
    "from fuzzywuzzy import fuzz \n",
    "from fuzzywuzzy import process\n",
    "import copy"
   ]
  },
  {
   "cell_type": "code",
   "execution_count": null,
   "metadata": {},
   "outputs": [],
   "source": [
    "from fuzzywuzzy import fuzz \n",
    "from fuzzywuzzy import process"
   ]
  },
  {
   "cell_type": "code",
   "execution_count": null,
   "metadata": {},
   "outputs": [],
   "source": [
    "import sys\n",
    "sys.path.append(\"../\") # go to parent dir\n",
    "from make_plant_parts_eia import *\n",
    "from connect_deprish_to_eia import *\n",
    "from deprish import *\n",
    "import make_plant_parts_eia\n",
    "pd.options.display.max_columns = None"
   ]
  },
  {
   "cell_type": "code",
   "execution_count": null,
   "metadata": {},
   "outputs": [],
   "source": [
    "logger = logging.getLogger()\n",
    "logger.setLevel(logging.DEBUG)\n",
    "handler = logging.StreamHandler(stream=sys.stdout)\n",
    "formatter = logging.Formatter('%(message)s')\n",
    "handler.setFormatter(formatter)\n",
    "logger.handlers = [handler]"
   ]
  },
  {
   "cell_type": "code",
   "execution_count": null,
   "metadata": {},
   "outputs": [],
   "source": [
    "%%time\n",
    "file_path_mul = pathlib.Path().cwd().parent /'outputs' /'master_unit_list.pkl.gz'\n",
    "file_path_deprish = pathlib.Path().cwd().parent/'depreciation_rmi.xlsx'\n",
    "sheet_name_deprish=0\n",
    "sheet_name_output='EIA to depreciation matches'\n",
    "\n",
    "match_df = generate_depreciation_matches(\n",
    "        file_path_mul=file_path_mul,\n",
    "        file_path_deprish=file_path_deprish,\n",
    "        sheet_name_deprish=sheet_name_deprish,\n",
    "        sheet_name_output=sheet_name_output)"
   ]
  },
  {
   "cell_type": "code",
   "execution_count": null,
   "metadata": {},
   "outputs": [],
   "source": [
    "file_path_deprish_eia = pathlib.Path().cwd().parent/'outputs' / 'deprish_to_eia.pkl.gz'\n",
<<<<<<< HEAD
    "match_df.to_pickle(file_path_deprish_eia)\n",
    "\n",
    "#file_path_deprish_eia_csv = pathlib.Path().cwd().parent/'outputs' / 'deprish_to_eia.csv.gz'\n",
    "#match_df.to_csv(file_path_deprish_eia_csv)"
=======
    "file_path_deprish_eia_csv = pathlib.Path().cwd().parent/'outputs' / 'deprish_to_eia.csv.gz'\n",
    "match_df.to_pickle(file_path_deprish_eia)\n",
    "match_df.to_pickle(file_path_deprish_eia_csv)"
>>>>>>> b596a42a
   ]
  }
 ],
 "metadata": {
  "kernelspec": {
   "display_name": "Python 3",
   "language": "python",
   "name": "python3"
  },
  "language_info": {
   "codemirror_mode": {
    "name": "ipython",
    "version": 3
   },
   "file_extension": ".py",
   "mimetype": "text/x-python",
   "name": "python",
   "nbconvert_exporter": "python",
   "pygments_lexer": "ipython3",
   "version": "3.8.6"
  }
 },
 "nbformat": 4,
 "nbformat_minor": 4
}<|MERGE_RESOLUTION|>--- conflicted
+++ resolved
@@ -94,16 +94,10 @@
    "outputs": [],
    "source": [
     "file_path_deprish_eia = pathlib.Path().cwd().parent/'outputs' / 'deprish_to_eia.pkl.gz'\n",
-<<<<<<< HEAD
     "match_df.to_pickle(file_path_deprish_eia)\n",
     "\n",
     "#file_path_deprish_eia_csv = pathlib.Path().cwd().parent/'outputs' / 'deprish_to_eia.csv.gz'\n",
     "#match_df.to_csv(file_path_deprish_eia_csv)"
-=======
-    "file_path_deprish_eia_csv = pathlib.Path().cwd().parent/'outputs' / 'deprish_to_eia.csv.gz'\n",
-    "match_df.to_pickle(file_path_deprish_eia)\n",
-    "match_df.to_pickle(file_path_deprish_eia_csv)"
->>>>>>> b596a42a
    ]
   }
  ],
