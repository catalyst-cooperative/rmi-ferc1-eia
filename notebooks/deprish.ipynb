{
 "cells": [
  {
   "cell_type": "code",
   "execution_count": null,
   "metadata": {},
   "outputs": [],
   "source": [
    "%load_ext autoreload\n",
    "%autoreload 2"
   ]
  },
  {
   "cell_type": "code",
   "execution_count": null,
   "metadata": {},
   "outputs": [],
   "source": [
    "import pandas as pd\n",
    "import numpy as np\n",
    "import pudl\n",
    "import pudl.constants as pc\n",
    "import sqlalchemy as sa\n",
    "import logging\n",
    "import pathlib\n",
    "from copy import deepcopy\n",
    "import sys\n",
    "\n",
    "from pudl_rmi.deprish import *\n",
    "from pudl_rmi import connect_deprish_to_eia"
   ]
  },
  {
   "cell_type": "code",
   "execution_count": null,
   "metadata": {},
   "outputs": [],
   "source": [
    "logger = logging.getLogger()\n",
    "logger.setLevel(logging.INFO)\n",
    "handler = logging.StreamHandler(stream=sys.stdout)\n",
    "formatter = logging.Formatter('%(message)s')\n",
    "handler.setFormatter(formatter)\n",
    "logger.handlers = [handler]\n",
    "\n",
    "pd.options.display.max_columns = None\n",
    "pd.set_option('display.max_colwidth', None)"
   ]
  },
  {
   "cell_type": "code",
   "execution_count": null,
   "metadata": {},
   "outputs": [],
   "source": [
    "pudl_settings = pudl.workspace.setup.get_defaults()\n",
    "ferc1_engine = sa.create_engine(pudl_settings[\"ferc1_db\"])\n",
    "pudl_engine = sa.create_engine(pudl_settings[\"pudl_db\"])"
<<<<<<< HEAD
   ]
  },
  {
   "cell_type": "markdown",
   "metadata": {},
   "source": [
    "### Auto Generate Common Associations"
   ]
  },
  {
   "cell_type": "code",
   "execution_count": null,
   "metadata": {},
   "outputs": [],
   "source": [
    "file_path_deprish = pathlib.Path().cwd().parent/'inputs'/'depreciation_rmi.xlsx'"
   ]
  },
  {
   "cell_type": "code",
   "execution_count": null,
   "metadata": {},
   "outputs": [],
   "source": [
    "common_assn = make_default_common_assn(file_path_deprish)"
   ]
  },
  {
   "cell_type": "code",
   "execution_count": null,
   "metadata": {},
   "outputs": [],
   "source": [
    "path_common_assn=  pathlib.Path().cwd().parent/'outputs' /'common_assn.csv'\n",
    "common_assn.to_csv(path_common_assn,index=False)"
=======
>>>>>>> f34aada4
   ]
  },
  {
   "cell_type": "markdown",
   "metadata": {},
   "source": [
    "### Process Depreciation Data"
   ]
  },
  {
   "cell_type": "code",
   "execution_count": null,
   "metadata": {},
   "outputs": [],
   "source": [
    "file_path_deprish = pathlib.Path().cwd().parent/'inputs'/'depreciation_rmi.xlsx'\n",
    "\n",
    "# get the studies from the spreadsheet\n",
    "extract_df = Extractor(\n",
    "    file_path=file_path_deprish,\n",
    "    sheet_name=0).execute()\n",
    "\n",
    "# create a transformer object to process the extracted data\n",
    "transformer = Transformer(\n",
    "    extract_df=extract_df\n",
    ")"
   ]
  },
  {
   "cell_type": "code",
   "execution_count": null,
   "metadata": {},
   "outputs": [],
   "source": [
    "# the transformer has 3 main steps that are encapsulated in execute\n",
    "#   1. tidying w/ early_tidy()\n",
    "#   2. reshaping w/ reshape() - this is where the common plant allocaiton is happening\n",
    "#   3. filling-in w/ fill_in()\n",
    "#   4. aggregating by plant w/ agg_to_idx()\n",
    "# Note: two warnings will be thrown when you run this rn.\n",
    "# there are the remaning issues in the common plant allocation process\n",
    "# that need to be ironed out\n",
    "transform_df = transformer.execute(clobber=True)"
   ]
  },
  {
   "cell_type": "markdown",
   "metadata": {},
   "source": [
    "### Export"
   ]
  },
  {
   "cell_type": "code",
   "execution_count": null,
   "metadata": {},
   "outputs": [],
   "source": [
    "path_common_dc =  pathlib.Path().cwd().parent/'outputs' /'deprish_cleaned.xlsx'\n",
    "connect_deprish_to_eia.save_to_workbook(\n",
    "    path_common_dc,\n",
    "    sheets_df_dict={\n",
    "        'deprish_cleaned': transform_df,\n",
    "        'deprish_cleaned_w_ferc_acct': transformer.reshaped_df,\n",
    "        'deprish_raw': extract_df\n",
    "    },\n",
    ")"
   ]
  },
  {
   "cell_type": "markdown",
   "metadata": {},
   "source": [
<<<<<<< HEAD
    "path_common_dc =  pathlib.Path().cwd().parent/'outputs' /'deprish_cleaned.xlsx'\n",
    "connect_deprish_to_eia.save_to_workbook(\n",
    "    path_common_dc,\n",
    "    sheets_df_dict={\n",
    "        'deprish_cleaned': transform_df,\n",
    "        'deprish_cleaned_w_ferc_acct': transformer.reshaped_df,\n",
    "        'deprish_raw': extract_df\n",
    "    },\n",
    ")"
=======
    "### Auto Generate Common Associations"
>>>>>>> f34aada4
   ]
  },
  {
   "cell_type": "code",
   "execution_count": null,
   "metadata": {},
   "outputs": [],
   "source": [
    "# file_path_deprish = pathlib.Path().cwd().parent/'inputs'/'depreciation_rmi.xlsx'\n",
    "#common_assn = make_default_common_assn(file_path_deprish)"
   ]
  },
  {
   "cell_type": "code",
   "execution_count": null,
   "metadata": {},
   "outputs": [],
   "source": [
    "# path_common_assn=  pathlib.Path().cwd().parent/'outputs' /'common_assn.csv'\n",
    "# common_assn.to_csv(path_common_assn,index=False)"
   ]
  }
 ],
 "metadata": {
  "kernelspec": {
   "display_name": "Python 3 (ipykernel)",
   "language": "python",
   "name": "python3"
  },
  "language_info": {
   "codemirror_mode": {
    "name": "ipython",
    "version": 3
   },
   "file_extension": ".py",
   "mimetype": "text/x-python",
   "name": "python",
   "nbconvert_exporter": "python",
   "pygments_lexer": "ipython3",
   "version": "3.9.6"
  }
 },
 "nbformat": 4,
 "nbformat_minor": 4
}<|MERGE_RESOLUTION|>--- conflicted
+++ resolved
@@ -56,44 +56,6 @@
     "pudl_settings = pudl.workspace.setup.get_defaults()\n",
     "ferc1_engine = sa.create_engine(pudl_settings[\"ferc1_db\"])\n",
     "pudl_engine = sa.create_engine(pudl_settings[\"pudl_db\"])"
-<<<<<<< HEAD
-   ]
-  },
-  {
-   "cell_type": "markdown",
-   "metadata": {},
-   "source": [
-    "### Auto Generate Common Associations"
-   ]
-  },
-  {
-   "cell_type": "code",
-   "execution_count": null,
-   "metadata": {},
-   "outputs": [],
-   "source": [
-    "file_path_deprish = pathlib.Path().cwd().parent/'inputs'/'depreciation_rmi.xlsx'"
-   ]
-  },
-  {
-   "cell_type": "code",
-   "execution_count": null,
-   "metadata": {},
-   "outputs": [],
-   "source": [
-    "common_assn = make_default_common_assn(file_path_deprish)"
-   ]
-  },
-  {
-   "cell_type": "code",
-   "execution_count": null,
-   "metadata": {},
-   "outputs": [],
-   "source": [
-    "path_common_assn=  pathlib.Path().cwd().parent/'outputs' /'common_assn.csv'\n",
-    "common_assn.to_csv(path_common_assn,index=False)"
-=======
->>>>>>> f34aada4
    ]
   },
   {
@@ -167,19 +129,7 @@
    "cell_type": "markdown",
    "metadata": {},
    "source": [
-<<<<<<< HEAD
-    "path_common_dc =  pathlib.Path().cwd().parent/'outputs' /'deprish_cleaned.xlsx'\n",
-    "connect_deprish_to_eia.save_to_workbook(\n",
-    "    path_common_dc,\n",
-    "    sheets_df_dict={\n",
-    "        'deprish_cleaned': transform_df,\n",
-    "        'deprish_cleaned_w_ferc_acct': transformer.reshaped_df,\n",
-    "        'deprish_raw': extract_df\n",
-    "    },\n",
-    ")"
-=======
     "### Auto Generate Common Associations"
->>>>>>> f34aada4
    ]
   },
   {
