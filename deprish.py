--- conflicted
+++ resolved
@@ -41,12 +41,8 @@
     'plant_part_name',
     'ferc_acct',
     'note',
-<<<<<<< HEAD
     'utility_id_pudl',
     'data_source'
-=======
-    'utility_id_pudl'
->>>>>>> b596a42a
 ]
 
 IDX_COLS_COMMON = [x for x in IDX_COLS_DEPRISH if x != 'plant_part_name']
@@ -210,21 +206,17 @@
             filled_df = filled_df.drop(
                 columns=filled_df.filter(like='num'))
 
-<<<<<<< HEAD
-=======
             filled_df['net_salvage_rate'] = (
                 - filled_df['net_salvage_rate'].abs()
             )
             filled_df['net_salvage'] = - filled_df['net_salvage'].abs()
 
->>>>>>> b596a42a
             # then we need to do the actuall filling in
             def _fill_in_assign(filled_df):
                 return filled_df.assign(
                     net_salvage_rate=lambda x:
                         # first clean % v num, then net_salvage/book_value
                         x.net_salvage_rate.fillna(
-<<<<<<< HEAD
                             x.net_salvage / x.plant_balance),
                     net_salvage=lambda x:
                         x.net_salvage.fillna(
@@ -245,24 +237,6 @@
                 )
             # we want to do this filling in twice because the order matters.
             self.filled_df = _fill_in_assign(filled_df).pipe(_fill_in_assign)
-=======
-                            x.net_salvage / x.book_reserve),
-                    net_salvage=lambda x:
-                        x.net_salvage.fillna(
-                            x.net_salvage_rate * x.book_reserve),
-                    book_reserve=lambda x: x.book_reserve.fillna(
-                        x.plant_balance_w_common -
-                        (x.depreciation_annual_epxns * x.remaining_life_avg)),
-                    unaccrued_balance=lambda x:
-                        x.unaccrued_balance.fillna(
-                            x.plant_balance_w_common - x.book_reserve
-                            - x.net_salvage),  # ??
-                    reserve_rate=lambda x: x.book_reserve /
-                    x.plant_balance_w_common,
-                )
-            # we want to do this filling in twice because the order matters.
-            filled_df = _fill_in_assign(filled_df).pipe(_fill_in_assign)
->>>>>>> b596a42a
 
         return self.filled_df
 
@@ -584,28 +558,18 @@
                 "common doesn't add up."
             )
 
-<<<<<<< HEAD
         if len(df_w_tots) + self.common_len != len(self.fill_in()):
-=======
-        if len(df_w_tots) + self.common_len != len(self.early_tidy()):
->>>>>>> b596a42a
             warnings.warn(
                 'ahhh we have a problem here with the number of records being '
                 'generated here'
             )
 
-<<<<<<< HEAD
         bad_ratio_check = (
             df_w_tots[~df_w_tots['plant_balance_ratio_check']
                       .round(0).isin([1, 0, np.nan])]
         )
         if not bad_ratio_check.empty:
             self.bad_ratio_check = bad_ratio_check
-=======
-        bad_ratio_check = (df_w_tots[~df_w_tots['plant_balance_ratio_check']
-                                     .round(0).isin([1, 0])])
-        if not bad_ratio_check.empty:
->>>>>>> b596a42a
             warnings.warn(
                 f"why would you do this?!?! there are {len(bad_ratio_check)} "
                 f"records that are not passing our {split_col} check. "
@@ -623,7 +587,6 @@
                 f"{split_col} but the og {split_col} is different than "
                 f"the {new_data_col}"
             )
-<<<<<<< HEAD
         return df_w_tots
 
 
@@ -727,7 +690,4 @@
         f"{len(no_tech_type)/len(gens):.01%} of generators don't map to tech "
         "types"
     )
-    return gens
-=======
-        return df_w_tots
->>>>>>> b596a42a
+    return gens